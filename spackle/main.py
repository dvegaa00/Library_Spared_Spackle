import os
os.environ['USE_PYGEOS'] = '0' # To supress a warning from geopandas
import json
from utils import *
from spared.datasets import get_dataset
from model import GeneImputationModel
from lightning.pytorch import Trainer
from dataset import ImputationDataset
from torch.utils.data import DataLoader
from lightning.pytorch.callbacks import ModelCheckpoint
from predictions import get_predictions
from anndata import AnnData


## Set of auxiliary functions for model test and comparison
def get_imputation_results_from_trained_model(trainer, model, best_model_path, train_loader, val_loader, test_loader = None):
    """
    This function tests the incoming model in all data splits available using pytorch lightning.

    Args:
        trainer (lightning.Trainer): pytorch lightning trainer used for model training and testing.
        model (model): imputation model with loaded weights to test perfomance.
        best_model_path (str): path to the checkpoints that will be tested.
        train_loader (torch.DataLoader): DataLoader of the train data split. 
        val_loader (torch.DataLoader): DataLoader of the val data split. 
        test_loader (torch.DataLoader, optional): if available, DataLoader of the test data split. 

    Return:
        train_model_imputation_metrics (dict): Evaluation metrics when testing the model on train split.
        val_model_imputation_metrics (dict): Evaluation metrics when testing the model on val split.
        test_model_imputation_metrics (dict): returned if test data is provided, else is None. Evaluation metrics when testing the model on test split.
    """
    ## Results for imputation model
    train_model_imputation_metrics = trainer.test(model = model, dataloaders = train_loader, ckpt_path = best_model_path)[0]
    val_model_imputation_metrics = trainer.test(model = model, dataloaders = val_loader, ckpt_path = best_model_path)[0]
    test_model_imputation_metrics = None

    # Use test_split too if available
    if test_loader is not None:
        test_model_imputation_metrics = trainer.test(model = model, dataloaders = test_loader, ckpt_path = best_model_path)[0]

    return train_model_imputation_metrics, val_model_imputation_metrics, test_model_imputation_metrics

def get_complete_imputation_results(model, trainer, best_model_path, args, prob_tensor, device, train_split, val_split, test_split = None):
    """
    This function gets the evaluation metrics of both the median filter and the trained model in all data splits available.

    Args:
        model (model): imputation model with loaded weights to test perfomance.
        trainer (lightning.Trainer): pytorch lightning trainer used for model training and testing.
        best_model_path (str): path to the checkpoints that will be tested.
        args (argparse): parser with the values necessary for data processing.
        prob_tensor (torch.Tensor): vector with the masking probabilities for each gene. Shape: n_genes  
        device (torch.device): device in which tensors will be processed.
        train_split (ad.AnnData): adata of the train data split before being masked and imputed through median and trained model.
        val_split (ad.AnnData): adata of the val data split before being masked and imputed through median and trained model.
        test_split (ad.AnnData, optional): if available, adata of the test data split before being masked and imputed through median and trained model.

    Return:
        complete_imputation_results (dict): contains the evaluation metrics of the imputation through both methods (median and model) in all data splits available.
        train_split (ad.AnnData): updated train adata with the prediction layers included.
        val_split (ad.AnnData): updated val adata with the prediction layers included.
        test_split (ad.AnnData): if not None, updated test adata with the prediction layers included.

    """
    complete_imputation_results = {}    
    ## Prepare DataLoaders for testing on trained model
<<<<<<< HEAD
    #TODO: cambiar los args que le entran a ImputationDataset 
    train_data = ImputationDataset(train_split, args, 'train', pre_masked = True)
=======
    train_data = ImputationDataset(train_split, 'train', prediction_layer='c_d_log1p', pre_masked = True)
>>>>>>> 78706006
    train_loader = DataLoader(train_data, batch_size=args.batch_size, shuffle=False, pin_memory=True, drop_last=True, num_workers=args.num_workers)

    val_data = ImputationDataset(val_split, 'val', prediction_layer='c_d_log1p', pre_masked = True)
    val_loader = DataLoader(val_data, batch_size=args.batch_size, shuffle=False, pin_memory=True, drop_last=True, num_workers=args.num_workers)
    test_loader = None
    if test_split is not None:
        test_data = ImputationDataset(test_split, 'test', prediction_layer='c_d_log1p', pre_masked = True)
        test_loader = DataLoader(test_data, batch_size=args.batch_size, shuffle=False, pin_memory=True, drop_last=True, num_workers=args.num_workers)

    ## Results for trained model
    trained_model_results = get_imputation_results_from_trained_model(
        trainer, model, best_model_path, 
        train_loader, val_loader, test_loader = test_loader)

    # Build dictionary with results from median and model
    complete_imputation_results = {
        'train_model_results': trained_model_results[0],
        'val_model_results': trained_model_results[1]
        }
    
    if test_split is not None:
        complete_imputation_results['test_model_results'] = trained_model_results[2]
    
    return complete_imputation_results, train_split, val_split, test_split

def initialize_model(
        num_genes,
        train_prob_tensor,
        val_test_prob_tensor,
        device = 'cuda'
):
    # Declare model
    print('Initializing completion model with SpaCKLE')
    model = GeneImputationModel(
        data_input_size=num_genes,
        train_mask_prob_tensor=train_prob_tensor.to(device), 
        val_test_mask_prob_tensor = val_test_prob_tensor.to(device)
        ).to(device)    
    
    print(model.model)

    return model

def train_completion_model(
        save_results_path, 
        train_split, 
        val_split, 
        test_split=None,
        device = 'cuda',
        batch_size = 256,
        shuffle = True,
        pin_memory = True, 
        drop_last = True, # TODO: definir si pasamos a False (yo opino que sí)
        num_workers = 0,
        prediction_layer='c_d_log1p',
        masking_method = 'mask_prob', 
        mask_prob = 0.3, 
        scale_factor = 0.8, 
        optim_metric = 'MSE', 
        val_check_interval = 10, 
        max_steps = 10000, 
        num_assays = 10):
    """
    Parameters:
    train_split, val_split, test_split (optional), batch_size, shuffle, pin_memory=True, drop_last=True, num_workers=0
    masking_method, mask_prob, scale_factor, optim_metric, val_check_interval, max_steps, num_assays
    """
    # Create saving directory
    os.makedirs(save_results_path, exist_ok=True)

    # Prepare data and create dataloaders
    train_data = ImputationDataset(adata=train_split, 
                                   split_name='train', 
                                   prediction_layer=prediction_layer)
    
    val_data = ImputationDataset(adata=val_split, 
                                 split_name='val', 
                                 prediction_layer=prediction_layer)

    train_loader = DataLoader(train_data, batch_size=batch_size, shuffle=shuffle, pin_memory=pin_memory, drop_last=drop_last, num_workers=num_workers)
    val_loader = DataLoader(val_data, batch_size=batch_size, shuffle=shuffle, pin_memory=pin_memory, drop_last=drop_last, num_workers=num_workers)

    # Get masking probability tensor for training
    if test_split != None:
        dataset = AnnData.concatenate(train_split, val_split, test_split, join='outer', index_unique=None)
    else: 
        dataset = AnnData.concatenate(train_split, val_split, join='outer', index_unique=None)

    train_prob_tensor = get_mask_prob_tensor(masking_method, dataset, mask_prob, scale_factor)
    # Get masking probability tensor for validating and testing with fixed method 'prob_median'
    # TODO: definir si masking de test es igual al método de train o es fijo en prob_median
    val_test_prob_tensor = get_mask_prob_tensor('prob_median', dataset, mask_prob, scale_factor)
    # FIXME: change masking method for test to args.masking_method (i.e. 'mask_prob') when testing on a specifik masking proportion (i.e. progressive masking experiment)
    #val_test_prob_tensor = get_mask_prob_tensor(masking_method, dataset, mask_prob, scale_factor)

    # Declare model
    num_genes = train_split.n_vars
    model = initialize_model(
        num_genes,
        train_prob_tensor,
        val_test_prob_tensor,
        device = device)    

    # Define dict to know whether to maximize or minimize each metric
    max_min_dict = {'PCC-Gene': 'max', 'PCC-Patch': 'max', 'MSE': 'min', 'MAE': 'min', 'R2-Gene': 'max', 'R2-Patch': 'max', 'Global': 'max'}

    # Define checkpoint callback to save best model in validation
    checkpoint_callback = ModelCheckpoint(
        dirpath=save_results_path,
        monitor=f'val_{optim_metric}', # Choose your validation metric
        save_top_k=1, # Save only the best model
        mode=max_min_dict[optim_metric], # Choose "max" for higher values or "min" for lower values
    )

    # Define the pytorch lightning trainer
    # TODO: crear función independiente que haga el trainer y lo devuelva para llamarla acá
    trainer = Trainer(
        max_steps=max_steps,
        val_check_interval=val_check_interval,
        log_every_n_steps=val_check_interval,
        check_val_every_n_epoch=None,
        devices=1,
        callbacks=[checkpoint_callback],
        enable_progress_bar=True,
        enable_model_summary=True,
    )
    
    # Train the model
    trainer.fit(
        model=model,
        train_dataloaders=train_loader,
        val_dataloaders=val_loader
    )
    # Load the best model after training
    best_model_path = checkpoint_callback.best_model_path
        
    return train_split, val_split, test_split, best_model_path

def test_completion_model(
        model,
        ckpt_path, 
        save_results_path, 
        train_split, 
        val_split, 
        test_split = None, 
        save_predictions_csv = False,
        prediction_layer = 'c_d_log1p',
        num_assays = 10,
        mask_prob = 0.3, 
        scale_factor = 0.8,
        device = 'cuda'):
    
    # Select split for testing
    test_split = test_split if test_split != None else val_split

    # Get masking probability tensor for testing
    if test_split != None:
        dataset = AnnData.concatenate(train_split, val_split, test_split, join='outer', index_unique=None)
    else: 
        dataset = AnnData.concatenate(train_split, val_split, join='outer', index_unique=None)

    # TODO: definir si masking de test es igual al método de train o es fijo en prob_median
    val_test_prob_tensor = get_mask_prob_tensor('prob_median', dataset, mask_prob, scale_factor)

    # Load the checkpoints that will be tested
    best_model_path = ckpt_path

    # TODO: llamas función de trainer y pasarle model
    trainer = None
    
    # Test median imposition and trained/loaded model on the same masked data
    # TODO: modificar get_mean_perfomance 
    mean_performance = get_mean_performance(
                get_complete_imputation_results, 
                n_assays = args.num_assays, 
                model = model, 
                trainer = trainer, 
                best_model_path = best_model_path, 
                args = args,
                prob_tensor = val_test_prob_tensor, 
                device = device, 
                train_split = train_split, 
                val_split = val_split, 
                test_split = test_split)

    # Get quantitative results and adatas with the last random masking performed saved in layers
    mean_performance_results, train_split, val_split, test_split = mean_performance

    # Save results in a txt file
    test_description = f"Gene completion using SpaCKLE model.\n"\
                        f"Checkpoints restored from {best_model_path}"
    
    file_path = os.path.join(save_results_path, 'testing_results.txt')
    with open(file_path, 'w') as txt_file:
        txt_file.write(test_description)
        # Convert the dictionary to a formatted string
        dict_str = json.dumps(mean_performance_results, indent=4)
        txt_file.write(dict_str)
    
    print(f'Gene completion test results:\n{dict_str}')
    print(f'Gene completion test results saved in {file_path}')
    
    # add predictions layer to adata for future visualizations
    save_predictions_path = save_results_path if save_predictions_csv else ''
    get_predictions(adata = train_split,  
                model = model, 
                split_name = 'train', 
                layer = prediction_layer, 
                device = device, 
                save_path = save_predictions_path, # if != '', then the predictions will be saved to csv file
                batch_size = 256)

    get_predictions(adata = val_split,  
                model = model, 
                split_name = 'val', 
                layer = prediction_layer, 
                device = device, 
                save_path = save_predictions_path, # if != '', then the predictions will be saved to csv file
                batch_size = 256)

    if test_split != None:
            get_predictions(adata = test_split,  
                model = model, 
                split_name = 'test', 
                layer = prediction_layer, 
                device = device, 
                save_path = save_predictions_path, # if != '', then the predictions will be saved to csv file
                batch_size = 256)
        
    return train_split, val_split, test_split
<|MERGE_RESOLUTION|>--- conflicted
+++ resolved
@@ -65,12 +65,7 @@
     """
     complete_imputation_results = {}    
     ## Prepare DataLoaders for testing on trained model
-<<<<<<< HEAD
-    #TODO: cambiar los args que le entran a ImputationDataset 
-    train_data = ImputationDataset(train_split, args, 'train', pre_masked = True)
-=======
     train_data = ImputationDataset(train_split, 'train', prediction_layer='c_d_log1p', pre_masked = True)
->>>>>>> 78706006
     train_loader = DataLoader(train_data, batch_size=args.batch_size, shuffle=False, pin_memory=True, drop_last=True, num_workers=args.num_workers)
 
     val_data = ImputationDataset(val_split, 'val', prediction_layer='c_d_log1p', pre_masked = True)
