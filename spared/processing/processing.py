import anndata as ad
from anndata.experimental.pytorch import AnnLoader
import torch
#from . import im_encoder
import torchvision.models as tmodels
import torch.nn as nn
from positional_encodings.torch_encodings import PositionalEncoding2D
from torch.utils.data import DataLoader
from tqdm import tqdm
import os
import glob
import json
from time import time
from datetime import datetime
from torch_geometric.data import Data as geo_Data
from torch_geometric.loader import DataLoader as geo_DataLoader
import numpy as np
import pandas as pd
import pathlib
import shutil
import wget
import gzip
import subprocess
from combat.pycombat import pycombat
import scanpy as sc
from sklearn.preprocessing import StandardScaler
import squidpy as sq
from torch_geometric.utils import from_scipy_sparse_matrix
from typing import Tuple
import sys
from typing import Tuple

#FIXME: Remove comments in spanish

from torchvision import transforms 
# Get the path of the spared database
# SPARED_PATH = pathlib.Path(__file__).parent

# El path a spared es ahora diferente
SPARED_PATH = pathlib.Path(__file__).resolve().parent.parent

# Agregar el directorio padre al sys.path para los imports
sys.path.append(str(SPARED_PATH))
# Import im_encoder.py file
from embeddings import im_encoder
# Remove the path from sys.path
sys.path.remove(str(SPARED_PATH))

### Data analysis and filtering functions: 

def get_slide_from_collection(collection: ad.AnnData,  slide: str) -> ad.AnnData:
    """ Retrieve a slide from a collection of slides.

    This function receives a slide name and returns an AnnData object of the specified slide based on the collection of slides
    in the collection parameter.

    Args: 
        collection (ad.AnnData): AnnData object with all the slides concatenated.
        slide (str): Name of the slide to get from the collection. Must be in the ``slide_id`` column of the ``collection.obs`` dataframe.

    Returns:
        ad.AnnData: An AnnData object with the specified slide.
    """

    # Get the slide from the collection
    slide_adata = collection[collection.obs['slide_id'] == slide].copy()
    # Modify the uns dictionary to include only the information of the slide
    slide_adata.uns['spatial'] = {slide: collection.uns['spatial'][slide]}

    # Return the slide
    return slide_adata

def get_exp_frac(adata: ad.AnnData) -> ad.AnnData:
    """ Compute the expression fraction for all genes.

    The expression fraction of a gene in a slide is defined as the proportion of spots where that gene is expressed. It is a number between ``0``
    and ``1`` where ``0`` means that the gene is not expressed in any spot and ``1`` means that the gene is expressed in all the spots.

    To compute an aggregation of expression fractions in a complete dataset, this function gets the
    expression fraction for each slide and then takes the minimum across all the slides. Hence the final number is a lower bound that ensures
    that the gene is expressed in at least that fraction of the spots in each of the slides.

    Args:
        adata (ad.AnnData): A slide collection where non-expressed genes have a value of ``0`` in the ``adata.X`` matrix.

    Returns:
        ad.AnnData: The updated slide collection with the added information into the ``adata.var['exp_frac']`` column.
    """
    # Get the unique slide ids
    slide_ids = adata.obs['slide_id'].unique()

    # Define zeros matrix of shape (n_genes, n_slides)
    exp_frac = np.zeros((adata.n_vars, len(slide_ids)))

    # Iterate over the slide ids
    for i, slide_id in enumerate(slide_ids):
        # Get current slide adata
        slide_adata = adata[adata.obs['slide_id'] == slide_id, :]
        # Get current slide expression fraction
        curr_exp_frac = np.squeeze(np.asarray((slide_adata.X > 0).sum(axis=0) / slide_adata.n_obs))
        # Add current slide expression fraction to the matrix
        exp_frac[:, i] = curr_exp_frac
    
    # Compute the minimum expression fraction for each gene across all the slides
    min_exp_frac = np.min(exp_frac, axis=1)

    # Add the minimum expression fraction to the var dataframe of the slide collection
    adata.var['exp_frac'] = min_exp_frac

    # Return the adata
    return adata

def get_glob_exp_frac(adata: ad.AnnData) -> ad.AnnData:
    """ Compute the global expression fraction for all genes.
    
    This function computes the global expression fraction for each gene in a dataset.

    The global expression fraction of a gene in a dataset is defined as the proportion of spots where that gene is expressed. It is a number between ``0``
    and ``1`` where ``0`` means that the gene is not expressed in any spot and ``1`` means that the gene is expressed in all the spots. Its difference
    with the expression fraction is that the global expression fraction is computed for the whole dataset and not for each slide.

    Args:
        adata (ad.AnnData): A slide collection where a non-expressed genes have a value of ``0`` in the ``adata.X`` matrix.

    Returns:
        ad.AnnData: The updated slide collection with the information added into the  ``adata.var['glob_exp_frac']`` column.
    """
    # Get global expression fraction
    glob_exp_frac = np.squeeze(np.asarray((adata.X > 0).sum(axis=0) / adata.n_obs))

    # Add the global expression fraction to the var dataframe of the slide collection
    adata.var['glob_exp_frac'] = glob_exp_frac

    # Return the adata
    return adata

def filter_dataset(adata: ad.AnnData, param_dict: dict) -> ad.AnnData:
    """ Perform complete filtering pipeline of a slide collection.

    This function takes a completely unfiltered and unprocessed (in raw counts) slide collection and filters it
    (both samples and genes) according to the ``param_dict`` argument.
    A summary list of the steps is the following:

        1. Filter out observations with ``total_counts`` outside the range ``[param_dict['cell_min_counts'], param_dict['cell_max_counts']]``.
           This filters out low quality observations not suitable for analysis.
        2. Compute the ``exp_frac`` for each gene. This means that for each slide in the collection we compute the fraction of the spots that express each gene and then take the minimum across all the slides (see ``get_exp_frac`` function for more details).
        3. Compute the ``glob_exp_frac`` for each gene. This is similar to the ``exp_frac`` but instead of computing for each
           slide and taking the minimum we compute it for the whole collection. Slides don't matter here
           (see ``get_glob_exp_frac`` function for more details).
        4. Filter out genes depending on the ``param_dict['wildcard_genes']`` value, the options are the following:

            a. ``param_dict['wildcard_genes'] == 'None'``:

                - Filter out genes that are not expressed in at least ``param_dict['min_exp_frac']`` of spots in each slide.
                - Filter out genes that are not expressed in at least ``param_dict['min_glob_exp_frac']`` of spots in the whole collection.
                - Filter out genes with counts outside the range ``[param_dict['gene_min_counts'], param_dict['gene_max_counts']]``
            b. ``param_dict['wildcard_genes'] != 'None'``:

                - Read ``.txt`` file specified by ``param_dict['wildcard_genes']`` and leave only the genes that are in this file.
        5. If there are spots with zero counts in all genes after gene filtering, remove them.
        6. Compute quality control metrics using scanpy's ``sc.pp.calculate_qc_metrics`` function.

    Args:
        adata (ad.AnnData): An unfiltered (unexpressed genes are encoded as ``0`` on the ``adata.X matrix``) slide collection.
        param_dict (dict): Dictionary that contains filtering and processing parameters. Keys that must be present are:

            - ``'cell_min_counts'`` (*int*):      Minimum total counts for a spot to be valid.
            - ``'cell_max_counts'`` (*int*):      Maximum total counts for a spot to be valid.
            - ``'gene_min_counts'`` (*int*):      Minimum total counts for a gene to be valid.
            - ``'gene_max_counts'`` (*int*):      Maximum total counts for a gene to be valid.
            - ``'min_exp_frac'`` (*float*):       Minimum fraction of spots in any slide that must express a gene for it to be valid.
            - ``'min_glob_exp_frac'`` (*float*):  Minimum fraction of spots in the whole collection that must express a gene for it to be valid.
            - ``'wildcard_genes'`` (*str*):       Path to a ``.txt`` file with the genes to keep or ``'None'`` to filter genes based on the other keys.

    Returns:
        ad.AnnData: The filtered adata collection.
    """

    # Start tracking time
    print('Starting data filtering...')
    start = time()

    # Get initial gene and observation numbers
    n_genes_init = adata.n_vars
    n_obs_init = adata.n_obs

    ### Filter out samples:

    # Find indexes of cells with total_counts outside the range [cell_min_counts, cell_max_counts]
    sample_counts = np.squeeze(np.asarray(adata.X.sum(axis=1)))
    bool_valid_samples = (sample_counts > param_dict['cell_min_counts']) & (sample_counts < param_dict['cell_max_counts'])
    valid_samples = adata.obs_names[bool_valid_samples]

    # Subset the adata to keep only the valid samples
    adata = adata[valid_samples, :].copy()

    ### Filter out genes:

    # Compute the min expression fraction for each gene across all the slides
    adata = get_exp_frac(adata)
    # Compute the global expression fraction for each gene
    adata = get_glob_exp_frac(adata)
    
    # If no wildcard genes are specified then filter genes based in min_exp_frac and total counts
    if param_dict['wildcard_genes'] == 'None':
        
        gene_counts = np.squeeze(np.asarray(adata.X.sum(axis=0)))
                    
        # Find indexes of genes with total_counts inside the range [gene_min_counts, gene_max_counts]
        bool_valid_gene_counts = (gene_counts > param_dict['gene_min_counts']) & (gene_counts < param_dict['gene_max_counts'])
        # Get the valid genes
        valid_genes = adata.var_names[bool_valid_gene_counts]
        
        # Subset the adata to keep only the valid genes
        adata = adata[:, valid_genes].copy()     
    
        # Filter by expression fractions - order by descending expression fraction
        df_exp = adata.var.copy().sort_values('exp_frac', ascending=False)
        # Calculate the mean glob_exp_frac of top expression fraction genes
        df_exp['Row'] = range(1, len(df_exp) + 1)
        df_exp['vol_real_data'] = df_exp['glob_exp_frac'].cumsum() / (df_exp['Row'])      
        df_exp = df_exp.drop(['Row'], axis=1)
        # Get the valid genes
        num_genes = np.where(df_exp['vol_real_data'] >= param_dict['real_data_percentage'])[0][-1]
        valid_genes = df_exp.iloc[:num_genes + 1]['gene_ids']
        # Subset the adata to keep only the valid genes
        adata = adata[:, valid_genes].copy()
    
    # If there are wildcard genes then read them and subset the dataset to just use them
    else:
        # Read valid wildcard genes
        genes = pd.read_csv(param_dict['wildcard_genes'], sep=" ", header=None, index_col=False)
        # Turn wildcard genes to pandas Index object
        valid_genes = pd.Index(genes.iloc[:, 0], name='')
        # Subset processed adata with wildcard genes
        adata = adata[:, valid_genes].copy()
    
    ### Remove cells with zero counts in all genes:

    # If there are cells with zero counts in all genes then remove them
    null_cells = adata.X.sum(axis=1) == 0
    if null_cells.sum() > 0:
        adata = adata[~null_cells].copy()
        print(f"Removed {null_cells.sum()} cells with zero counts in all selected genes")
    
    ### Compute quality control metrics:

    # As we have removed the majority of the genes, we recompute the quality metrics
    sc.pp.calculate_qc_metrics(adata, inplace=True, log1p=False, percent_top=None)

    # Print the number of genes and cells that survived the filtering
    print(f'Data filtering took {time() - start:.2f} seconds')
    print(f"Number of genes that passed the filtering:        {adata.n_vars} out of {n_genes_init} ({100*adata.n_vars/n_genes_init:.2f}%)")
    print(f"Number of observations that passed the filtering: {adata.n_obs} out of {n_obs_init} ({100*adata.n_obs/n_obs_init:.2f}%)")

    return adata

### Expression data processing functions:

<<<<<<< HEAD
# FIXME: Put the organism as a parameter instead of in the name of the dataset
def tpm_normalization(dataset: str, adata: ad.AnnData, from_layer: str, to_layer: str) -> ad.AnnData:
    """Normalize expression using TPM normalization.

    This function applies TPM normalization to an AnnData object with raw counts. It also removes genes that are not fount in the ``.gtf`` annotation file.
    The counts are taken from ``adata.layers[from_layer]`` and the results are stored in ``adata.layers[to_layer]``. It can perform the normalization
    for `human <https://ftp.ebi.ac.uk/pub/databases/gencode/Gencode_human/release_43/gencode.v43.basic.annotation.gtf.gz>`_ and `mouse
    <https://ftp.ebi.ac.uk/pub/databases/gencode/Gencode_mouse/release_M33/gencode.vM33.basic.annotation.gtf.gz>`_ reference genomes.
    To specify which GTF annotation file should be used, the string parameter ``'dataset'`` must contain the substring ``'mouse'`` or ``'human'``.

    Args:
        dataset (str): The dataset name. Must contain the substring ``'mouse'`` or ``'human'`` to specify the reference genome.
=======
# FIXME: Put the organism as a parameter instead of in the name of the dataset (DONE)
def tpm_normalization(organism: str, adata: ad.AnnData, from_layer: str, to_layer: str) -> ad.AnnData:
    """
    This function applies TPM normalization to an AnnData object with raw counts. It also removes genes that are not fount in the gtf annotation file.
    The counts of the anndata are taken from the layer 'from_layer' and the results are stored in the layer 'to_layer'. It can perform the normalization
    for human (https://ftp.ebi.ac.uk/pub/databases/gencode/Gencode_human/release_43/gencode.v43.basic.annotation.gtf.gz) and mouse
    (https://ftp.ebi.ac.uk/pub/databases/gencode/Gencode_mouse/release_M33/gencode.vM33.basic.annotation.gtf.gz) reference genomes. To specify which GTF annotation
    file should be used, the string parameter 'dataset' must contain the substring 'mouse' or 'human'.

    Args:
        organism (str): Organism of the dataset. Must be 'mouse' or 'human'.
>>>>>>> b7b51605
        adata (ad.Anndata): The Anndata object to normalize.
        from_layer (str): The layer to take the counts from. The data in this layer should be in raw counts.
        to_layer (str): The layer to store the results of the normalization.
    Returns:
        ad.Anndata: The updated Anndata object with TPM values in ``adata.layers[to_layer]``.
    """
    
    # Get the number of genes before filtering
    initial_genes = adata.shape[1]

    # Automatically download the human gtf annotation file if it is not already downloaded
    if not os.path.exists(os.path.join(SPARED_PATH, 'data', 'annotations', 'gencode.v43.basic.annotation.gtf.gz')):
        print('Automatically downloading human gtf annotation file...')
        os.makedirs(os.path.join(SPARED_PATH, 'data', 'annotations'), exist_ok=True)
        wget.download(
            'https://ftp.ebi.ac.uk/pub/databases/gencode/Gencode_human/release_43/gencode.v43.basic.annotation.gtf.gz',
            out = os.path.join(SPARED_PATH, 'data', 'annotations', 'gencode.v43.basic.annotation.gtf.gz'))

    # Define gtf human path
    gtf_path = os.path.join(SPARED_PATH, 'data', 'annotations', 'gencode.v43.basic.annotation.gtf')

    # Unzip the data in annotations folder if it is not already unzipped
    if not os.path.exists(gtf_path):
        with gzip.open(os.path.join(SPARED_PATH, 'data', 'annotations', 'gencode.v43.basic.annotation.gtf.gz'), 'rb') as f_in:
            with open(gtf_path, 'wb') as f_out:
                shutil.copyfileobj(f_in, f_out)

    # FIXME: Set up automatic download of mouse gtf file (DONE)
    # Automatically download the mouse gtf annotation file if it is not already downloaded
    if not os.path.exists(os.path.join(SPARED_PATH, 'data', 'annotations', 'gencode.vM33.basic.annotation.gtf.gz')):
        print('Automatically downloading mouse gtf annotation file...')
        os.makedirs(os.path.join(SPARED_PATH, 'data', 'annotations'), exist_ok=True)
        wget.download(
            'https://ftp.ebi.ac.uk/pub/databases/gencode/Gencode_mouse/release_M33/gencode.vM33.basic.annotation.gtf.gz',
            out = os.path.join(SPARED_PATH, 'data', 'annotations', 'gencode.vM33.basic.annotation.gtf.gz'))
    
    # Define gtf mouse path
    gtf_path_mouse = os.path.join(SPARED_PATH, 'data', 'annotations', 'gencode.vM33.basic.annotation.gtf')

    # Unzip the data in annotations folder if it is not already unzipped
    if not os.path.exists(gtf_path_mouse):            
        with gzip.open(os.path.join(SPARED_PATH, 'data', 'annotations', 'gencode.vM33.basic.annotation.gtf.gz'), 'rb') as f_in:
            with open(gtf_path_mouse, 'wb') as f_out:
                shutil.copyfileobj(f_in, f_out)

    # Obtain a txt with gene lengths
    gene_length_path = os.path.join(SPARED_PATH, 'data', 'annotations', 'gene_length.txt')
    if not os.path.exists(gene_length_path):
        command = f'python {os.path.join(SPARED_PATH, "gtftools.py")} -l {gene_length_path} {gtf_path}'
        command_list = command.split(' ')
        subprocess.call(command_list)   

    gene_length_path_mouse = os.path.join(SPARED_PATH, 'data', 'annotations', 'gene_length_mouse.txt')
    if not os.path.exists(gene_length_path_mouse):
        command = f'python {os.path.join(SPARED_PATH, "gtftools.py")} -l {gene_length_path_mouse} {gtf_path_mouse}'
        command_list = command.split(' ')
        subprocess.call(command_list) 

    # Upload the gene lengths
    if organism.lower() == "mouse":
        glength_df = pd.read_csv(gene_length_path_mouse, delimiter='\t', usecols=['gene', 'merged'])
    elif organism.lower() == "human":
        glength_df = pd.read_csv(gene_length_path, delimiter='\t', usecols=['gene', 'merged'])
    else:
        assert "Organism not valid"

    # For the gene column, remove the version number
    glength_df['gene'] = glength_df['gene'].str.split('.').str[0]

    # Drop gene duplicates. NOTE: This only eliminates 40/60k genes so it is not a big deal
    glength_df = glength_df.drop_duplicates(subset=['gene'])

    # Find the genes that are in the gtf annotation file
    common_genes=list(set(adata.var_names)&set(glength_df["gene"]))

    # Subset both adata and glength_df to keep only the common genes
    adata = adata[:, common_genes].copy()
    glength_df = glength_df[glength_df["gene"].isin(common_genes)].copy()

    # Reindex the glength_df to genes
    glength_df = glength_df.set_index('gene')
    # Reindex glength_df to adata.var_names
    glength_df = glength_df.reindex(adata.var_names)
    # Assert indexes of adata.var and glength_df are the same
    assert (adata.var.index == glength_df.index).all()

    # Add gene lengths to adata.var
    adata.var['gene_length'] = glength_df['merged'].values

    # Divide each column of the counts matrix by the gene length. Save the result in layer "to_layer"
    adata.layers[to_layer] = adata.layers[from_layer] / adata.var['gene_length'].values.reshape(1, -1)
    # Make that each row sums to 1e6
    adata.layers[to_layer] = np.nan_to_num(adata.layers[to_layer] / (np.sum(adata.layers[to_layer], axis=1).reshape(-1, 1)/1e6))
    # Pass layer to np.array
    adata.layers[to_layer] = np.array(adata.layers[to_layer])

    # Print the number of genes that were not found in the gtf annotation file
    failed_genes = initial_genes - adata.n_vars
    print(f'Number of genes not found in GTF file by TPM normalization: {initial_genes - adata.n_vars} out of {initial_genes} ({100*failed_genes/initial_genes:.2f}%) ({adata.n_vars} remaining)')

    # Return the transformed AnnData object
    return adata

def log1p_transformation(adata: ad.AnnData, from_layer: str, to_layer: str) -> ad.AnnData:
    """Perform :math:`\log_2(x+1)` transformation 

    Performs logarithmic transformation over ``adata.layers[from_layer]``. Simple wrapper of scanpy's ``sc.pp.log1p()``
    (base 2) to transform data from ``adata.layers[from_layer]`` and save it into ``adata.layers[to_layer]``.

    Args:
        adata (ad.AnnData): The AnnData object to transform.
        from_layer (str): The layer to take the data from.
        to_layer (str): The layer to store the results of the transformation.

    Returns:
        ad.AnnData: The updated AnnData object with transformed data in ``adata.layers[to_layer]``.
    """

    # Transform the data with log1p
    transformed_adata = sc.pp.log1p(adata, base= 2.0, layer=from_layer, copy=True)

    # Add the log1p transformed data to adata.layers[to_layer]
    adata.layers[to_layer] = transformed_adata.layers[from_layer]

    # Return the transformed AnnData object
    return adata

# FIXME: This function can be used alone. Think of getting it outside. (DONE)
### Define function to get spatial neighbors in an AnnData object
def get_spatial_neighbors(adata: ad.AnnData, n_hops: int, hex_geometry: bool) -> dict:
    """
    This function computes a neighbors dictionary for an AnnData object. The neighbors are computed according to topological distances over
    a graph defined by the hex_geometry connectivity. The neighbors dictionary is a dictionary where the keys are the indexes of the observations
    and the values are lists of the indexes of the neighbors of each observation. The neighbors include the observation itself and are found
    inside an n_hops neighborhood (vicinity) of the observation.

    Args:
        adata (ad.AnnData): The AnnData object to process. Importantly it is only from a single slide. Can not be a collection of slides.
        n_hops (int): The size of the neighborhood to take into account to compute the neighbors.
        hex_geometry (bool): Whether the graph is hexagonal or not. If True, then the graph is hexagonal. If False, then the graph is a grid. Only
                                true for visium datasets.

    Returns:
        dict: The neighbors dictionary. The keys are the indexes of the observations and the values are lists of the indexes of the neighbors of each observation.
    """

    # Compute spatial_neighbors
    if hex_geometry:
        sq.gr.spatial_neighbors(adata, coord_type='generic', n_neighs=6) # Hexagonal visium case
    else:
        sq.gr.spatial_neighbors(adata, coord_type='grid', n_neighs=8) # Grid dataset case

    # Get the adjacency matrix
    adj_matrix = adata.obsp['spatial_connectivities']

    # Define power matrix
    power_matrix = adj_matrix.copy()
    # Define the output matrix
    output_matrix = adj_matrix.copy()

    # Iterate through the hops
    for i in range(n_hops-1):
        # Compute the next hop
        power_matrix = power_matrix * adj_matrix
        # Add the next hop to the output matrix
        output_matrix = output_matrix + power_matrix

    # Zero out the diagonal
    output_matrix.setdiag(0)
    # Threshold the matrix to 0 and 1
    output_matrix = output_matrix.astype(bool).astype(int)

    # Define neighbors dict
    neighbors_dict_index = {}

    # Iterate through the rows of the output matrix
    for i in range(output_matrix.shape[0]):
        # Get the non-zero elements of the row
        non_zero_elements = output_matrix[i].nonzero()[1]
        # Add the neighbors to the neighbors dicts. NOTE: the first index is the query obs
        neighbors_dict_index[i] = [i] + list(non_zero_elements)
    
    # Return the neighbors dict
    return neighbors_dict_index

def clean_noise(collection: ad.AnnData, from_layer: str, to_layer: str, n_hops: int, hex_geometry: bool) -> ad.AnnData:
    """Remove noise with median filter.

    Function that cleans noise (missing data) with a modified adaptive median filter for each slide in an AnnData collection.
    Details of the adaptive median filter can be found in the ``adaptive_median_filter_pepper()`` function inside the source code.
    The data will be taken from ``adata.layers[from_layer]`` and the results will be stored in ``adata.layers[to_layer]``.

    Args:
        collection (ad.AnnData): The AnnData collection to process.
        from_layer (str): The layer to compute the adaptive median filter from. Where to clean the noise from.
        to_layer (str): The layer to store the results of the adaptive median filter. Where to store the cleaned data.
        n_hops (int): The maximum number of concentric rings in the neighbors graph to take into account to compute the median. Analogous to the maximum window size.
        hex_geometry (bool): ``True``, if the graph has hexagonal spatial geometry (Visium technology). If False, then the graph is a grid.

    Returns:
        ad.AnnData: New AnnData collection with the results of the adaptive median filter stored in the layer ``adata.layers[to_layer]``.
    """

    ### Define cleaning function for single slide:
    def adaptive_median_filter_pepper(adata: ad.AnnData, from_layer: str, to_layer: str, n_hops: int, hex_geometry: bool) -> ad.AnnData:
        """
        This function computes a modified adaptive median filter for pairs (obs, gene) with a zero value (peper noise) in the layer 'from_layer' and
        stores the result in the layer 'to_layer'. The max window size is a neighborhood of n_hops defined by the conectivity (hexagonal or grid).
        This means the number of concentric rings in a graph to take into account to compute the median.

        The adaptive median filter denoises each gene independently. In other words gene A has no influence on the denoising of gene B.

        Args:
            adata (ad.AnnData): The AnnData object to process. Importantly it is only from a single slide. Can not be a collection of slides.
            from_layer (str): The layer to compute the adaptive median filter from.
            to_layer (str): The layer to store the results of the adaptive median filter.
            n_hops (int): The maximum number of concentric rings in the graph to take into account to compute the median. Analogous to the max window size.
            hex_geometry (bool): Whether the graph is hexagonal or not. If True, then the graph is hexagonal. If False, then the graph is a grid. Only
                                 true for visium datasets.

        Returns:
            ad.AnnData: The AnnData object with the results of the adaptive median filter stored in the layer 'to_layer'.
        """
        # Define original expression matrix
        original_exp = adata.layers[from_layer]    

        medians = np.zeros((adata.n_obs, n_hops, adata.n_vars))

        # Iterate over the hops
        for i in range(1, n_hops+1):
            
            # Get dictionary of neighbors for a given number of hops
            curr_neighbors_dict = get_spatial_neighbors(adata, i, hex_geometry)

            # Iterate over observations
            for j in range(adata.n_obs):
                # Get the list of indexes of the neighbors of the j'th observation
                neighbors_idx = curr_neighbors_dict[j]
                # Get the expression matrix of the neighbors
                neighbor_exp = original_exp[neighbors_idx, :]
                # Get the median of the expression matrix
                median = np.median(neighbor_exp, axis=0)

                # Store the median in the medians matrix
                medians[j, i-1, :] = median
        
        # Also robustly compute the median of the non-zero values for each gene
        general_medians = np.apply_along_axis(lambda v: np.median(v[np.nonzero(v)]), 0, original_exp)
        general_medians[np.isnan(general_medians)] = 0.0 # Correct for possible nans

        # Define corrected expression matrix
        corrected_exp = np.zeros_like(original_exp)

        ### Now that all the possible medians are computed. We code for each observation:
        
        # Note: i indexes over observations, j indexes over genes
        for i in range(adata.n_obs):
            for j in range(adata.n_vars):
                
                # Get real expression value
                z_xy = original_exp[i, j]

                # Only apply adaptive median filter if real expression is zero
                if z_xy != 0:
                    corrected_exp[i,j] = z_xy
                    continue
                
                else:

                    # Definie initial stage and window size
                    current_stage = 'A'
                    k = 0

                    while True:

                        # Stage A:
                        if current_stage == 'A':
                            
                            # Get median value
                            z_med = medians[i, k, j]

                            # If median is not zero then go to stage B
                            if z_med != 0:
                                current_stage = 'B'
                                continue
                            # If median is zero, then increase window and repeat stage A
                            else:
                                k += 1
                                if k < n_hops:
                                    current_stage = 'A'
                                    continue
                                # If we have the biggest window size, then return the median
                                else:
                                    # NOTE: Big modification to the median filter here. Be careful
                                    corrected_exp[i,j] = general_medians[j]
                                    break


                        # Stage B:
                        elif current_stage == 'B':
                            
                            # Get window median
                            z_med = medians[i, k, j]

                            # If real expression is not peper then return it
                            if z_xy != 0:
                                corrected_exp[i,j] = z_xy
                                break
                            # If real expression is peper, then return the median
                            else:
                                corrected_exp[i,j] = z_med
                                break

        # Add corrected expression to adata
        adata.layers[to_layer] = corrected_exp

        return adata

    # Print message
    print('Applying adaptive median filter to collection...')

    # Get the unique slides
    slides = np.unique(collection.obs['slide_id'])

    # Define the corrected adata list
    corrected_adata_list = []

    # Iterate over the slides
    for slide in tqdm(slides):
        # Get the adata of the slide
        adata = collection[collection.obs['slide_id'] == slide].copy()
        # Apply adaptive median filter
        adata = adaptive_median_filter_pepper(adata, from_layer, to_layer, n_hops, hex_geometry)
        # Append to the corrected adata list
        corrected_adata_list.append(adata)
    
    # Concatenate the corrected adata list
    corrected_collection = ad.concat(corrected_adata_list, join='inner', merge='same')
    # Restore the uns attribute
    corrected_collection.uns = collection.uns

    return corrected_collection

def combat_transformation(adata: ad.AnnData, batch_key: str, from_layer: str, to_layer: str) -> ad.AnnData:
    """ Perform batch correction with ComBat

    Compute batch correction using the `pycombat <https://github.com/epigenelabs/pyComBat?tab=readme-ov-file>`_ package. The batches are defined by ``adata.obs[batch_key]`` so
    the user can define which variable to use as batch identifier. The input data for the batch correction is ``adata.layers[from_layer]`` and the output is stored in
    ``adata.layers[to_layer]``.

    Args:
        adata (ad.AnnData): The AnnData object to transform. Must have logarithmically transformed data in ``adata.layers[from_layer]``.
        batch_key (str): The column in ``adata.obs`` that defines the batches.
        from_layer (str): The layer to take the data from.
        to_layer (str): The layer to store the results of the transformation.

    Returns:
        ad.AnnData: The updated AnnData object with batch corrected data in ``adata.layers[to_layer]``.
    """
    # Get expression matrix dataframe
    df = adata.to_df(layer = from_layer).T
    batch_list = adata.obs[batch_key].values.tolist()

    # Apply pycombat batch correction
    corrected_df = pycombat(df, batch_list, par_prior=True)

    # Assign batch corrected expression to .layers[to_layer] attribute
    adata.layers[to_layer] = corrected_df.T

    return adata

def get_deltas(adata: ad.AnnData, from_layer: str, to_layer: str) -> ad.AnnData:
    """ Get expression deltas from the mean.

    Compute the deviations from the mean expression of each gene in ``adata.layers[from_layer]`` and save them
    in ``adata.layers[to_layer]``. Also add the mean expression of each gene to ``adata.var[f'{from_layer}_avg_exp']``.
    Average expression is computed using only train data determined by the ``adata.obs['split']`` column. However, deltas
    are computed for all observations.

    Args:
        adata (ad.AnnData): The AnnData object to update. Must have expression values in ``adata.layers[from_layer]``. Must also have the ``adata.obs['split']`` column with ``'train'`` values.
        from_layer (str): The layer to take the data from.
        to_layer (str): The layer to store the results of the transformation.

    Returns:
        ad.AnnData: The updated AnnData object with the deltas (``adata.layers[to_layer]``) and mean expression (``adata.var[f'{from_layer}_avg_exp']``) information.
    """

    # Get the expression matrix of both train and global data
    glob_expression = adata.to_df(layer=from_layer)
    train_expression = adata[adata.obs['split'] == 'train'].to_df(layer=from_layer)

    # Define scaler
    scaler = StandardScaler(with_mean=True, with_std=False)

    # Fit the scaler to the train data
    scaler = scaler.fit(train_expression)
    
    # Get the centered expression matrix of the global data
    centered_expression = scaler.transform(glob_expression)

    # Add the deltas to adata.layers[to_layer]	
    adata.layers[to_layer] = centered_expression

    # Add the mean expression to adata.var[f'{from_layer}_avg_exp']
    adata.var[f'{from_layer}_avg_exp'] = scaler.mean_

    # Return the updated AnnData object
    return adata

def compute_moran(adata: ad.AnnData, from_layer: str, hex_geometry: bool) -> ad.AnnData:
    """Compute Moran's I statistic for each gene.

    Compute average Moran's I statistic for a collection of slides. Internally cycles over each slide in the ``adata`` collection
    and computes the Moran's I statistic for each gene. After that, it averages the Moran's I for each gene across all
    slides and saves it in ``adata.var[f'{from_layer}_moran']``.The input data for the Moran's I computation is ``adata.layers[from_layer]``.

    Args:
        adata (ad.AnnData): The AnnData object to update. Must have expression values in ``adata.layers[from_layer]``.
        from_layer (str): The key in ``adata.layers`` with the values used to compute Moran's I.
        hex_geometry (bool): Whether the geometry is hexagonal or not. This is used to compute the spatial neighbors before computing Moran's I. Only ``True`` for visium datasets.

    Returns:
        ad.AnnData: The updated AnnData object with the average Moran's I for each gene in ``adata.var[f'{from_layer}_moran']``.
    """

    print(f'Computing Moran\'s I for each gene over each slide using data of layer {from_layer}...')

    # Get the unique slide_ids
    slide_ids = adata.obs['slide_id'].unique()

    # Create a dataframe to store the Moran's I for each slide
    moran_df = pd.DataFrame(index = adata.var.index, columns=slide_ids)

    # Cycle over each slide
    for slide in slide_ids:
        # Get the annData for the current slide
        slide_adata = get_slide_from_collection(adata, slide)
        # Compute spatial_neighbors
        if hex_geometry:
            # Hexagonal visium case
            sq.gr.spatial_neighbors(slide_adata, coord_type='generic', n_neighs=6)
        else:
            # Grid STNet dataset case
            sq.gr.spatial_neighbors(slide_adata, coord_type='grid', n_neighs=8)
        # Compute Moran's I
        sq.gr.spatial_autocorr(
            slide_adata,
            mode="moran",
            layer=from_layer,
            genes=slide_adata.var_names,
            n_perms=1000,
            n_jobs=-1,
            seed=42
        )

        # Get moran I
        moranI = slide_adata.uns['moranI']['I']
        # Reindex moranI to match the order of the genes in the adata object
        moranI = moranI.reindex(adata.var.index)

        # Add the Moran's I to the dataframe
        moran_df[slide] = moranI

    # Compute the average Moran's I for each gene
    adata.var[f'{from_layer}_moran'] = moran_df.mean(axis=1)

    # Return the updated AnnData object
    return adata

# TODO: Fix documentation when the internal fixme is solved (VERIFICATION REQUIRED)
def filter_by_moran(adata: ad.AnnData, n_keep: int, from_layer: str) -> ad.AnnData:
    """ Filter prediction genes by Moran's I.

    This function filters the genes in ``adata.var`` by the Moran's I statistic. It keeps the ``n_keep`` genes with the highest Moran's I.
    The Moran's I values will be selected from ``adata.var[f'{from_layer}_moran']`` which must be already present in the ``adata``.
    If ``n_keep <= 0``, it means the number of genes is no specified and wee proceed to automatically compute it in the following way:
    
        a. If ``adata.n_vars > 320`` then ``n_keep = 128``.
        b. else, ``n_keep = 32``. 

    Args:
        adata (ad.AnnData): The AnnData object to update. Must have ``adata.var[f'{from_layer}_moran']`` column.
        n_keep (int): The number of genes to keep. I less than ``0`` the number of genes to keep is computed automatically.
        from_layer (str): Layer for which the Moran's I was already computed (``adata.var[f'{from_layer}_moran']``).

    Returns:
        ad.AnnData: The updated AnnData object with the filtered genes.
    """

    # Assert that the number of genes is at least n_keep
    assert adata.n_vars >= n_keep, f'The number of genes in the AnnData object is {adata.n_vars}, which is less than n_keep ({n_keep}).'

    # FIXME: This part is weird, we can define a simple threshold without all the computation
    # Select amount of top genes depending on the available amount if n_keep is not specified (Verify: n_keep would be equal to n_vars?)
    # threshold: (calcular el threshold segun np.abs(n_keep - 128) > np.abs(n_keep - 32)) --> 320
    if n_keep <= 0:
        n_keep = adata.n_vars
        """
        n_keep = round(adata.n_vars * 0.25, 0)
        if np.abs(n_keep - 128) > np.abs(n_keep - 32):
            n_keep = 32
        else:
            n_keep = 128
        """

    print(f"Filtering genes by Moran's I. Keeping top {n_keep} genes.")
    
    # Sort the genes by Moran's I
    sorted_genes = adata.var.sort_values(by=f'{from_layer}_moran', ascending=False).index

    # Get genes to keep list
    genes_to_keep = list(sorted_genes[:n_keep])

    # Filter the genes andata object
    adata = adata[:, genes_to_keep]

    # Return the updated AnnData object
    return adata

# TODO: Fix documentation when the internal fixme is solved. (NOT NECESARRY) 
# Another option is to put this function inside the initial preprocessing.
# TODO: When cheking this function on its own, try using a prediction layer "delta"
def add_noisy_layer(adata: ad.AnnData, prediction_layer: str) -> ad.AnnData:
    """ Add an artificial noisy layer.
    This function should only be used for experimentation/ablation purposes. It adds a noisy layer to the adata object by the name of 'noisy_d'
    or 'noisy' depending on the prediction layer. The noisy layer is created by returning the missing values to an already denoised layer of the adata.
    In the case the source layer is on logarithmic scale, the noisy layer is created by assigning zero values to the missing values. In the case the source
    layer is on delta scale, the noisy layer is created by assigning the negative mean of the gene to the missing values. missing values are specified by
    the binary ada.layers['mask'] layer.

    Args:
        adata (ad.AnnData): The AnnData object to update. Must have the prediction layer, the gene means if its a delta layer, and the mask layer.
        prediction_layer (str): The layer that will be corrupted to create the noisy layer.

    Returns:
        ad.AnnData: The updated AnnData object with the noisy layer added.
    """
    if 'delta' in prediction_layer or 'noisy_d' in prediction_layer:
    # FIXME: make it flexible for other prediction layers different to c_d_log1p (DONE)
        # Get vector with gene means
        gene_means = adata.var[f"{prediction_layer}_avg_exp"].values 
        # Expand gene means to the shape of the layer
        gene_means = np.repeat(gene_means.reshape(1, -1), adata.n_obs, axis=0)
        # Get valid mask
        valid_mask = adata.layers['mask']
        # Initialize noisy deltas
        noisy_deltas = -gene_means 
        delta_key = prediction_layer.split("log1p")
        # Assign delta values in positions where valid mask is true
        noisy_deltas[valid_mask] = adata.layers[f'{delta_key[0]}deltas'][valid_mask]
        # Add the layer to the adata
        adata.layers['noisy_d'] = noisy_deltas

        # Add a var column of used means of the layer
        mean_key = f'{prediction_layer}_avg_exp'
        adata.var['used_mean'] = adata.var[mean_key]

    else:
        # Copy the cleaned layer to the layer noisy
        noised_layer = adata.layers[prediction_layer].copy()
        # Get zero mask
        zero_mask = ~adata.layers['mask']
        # Zero out the missing values
        noised_layer[zero_mask] = 0
        # Add the layer to the adata
        adata.layers['noisy'] = noised_layer

    # Give warning to say that the noisy layer is being used
    print('Using noisy_delta layer for training. This will probably yield bad results.')

    return adata

# FIXME: hex_geometry default set to True (?). Check if this is needed.
# FIXME: Shouldn't dataset be inside the param_dict and not a parameter (DONE)
# FIXME: Maybe the organism should be a key of the param_dict (DONE)
# FIXME: Hex geometry should also be inside the param_dict (How do I define this for every dataset?) --> True siempre
# TODO: Fix documentation when the above fixmes are solved.
<<<<<<< HEAD
def process_dataset(dataset: str, adata: ad.AnnData, param_dict: dict, hex_geometry: bool = True) -> ad.AnnData:
    """ Perform complete processing pipeline.
=======
def process_dataset(adata: ad.AnnData, param_dict: dict, hex_geometry: bool = True) -> ad.AnnData:
    """
>>>>>>> b7b51605
    This function performs the complete processing pipeline for a dataset. It only computes over the expression values of the dataset
    (adata.X). The processing pipeline is the following:

        1. Normalize the data with tpm normalization (tpm layer)
        2. Transform the data with log1p (log1p layer)
        3. Denoise the data with the adaptive median filter (d_log1p layer)
        4. Compute moran I for each gene in each slide and average moranI across slides (add results to .var['d_log1p_moran'])
        5. Filter dataset to keep the top param_dict['top_moran_genes'] genes with highest moran I.
        6. Perform ComBat batch correction if specified by the 'combat_key' parameter (c_d_log1p layer)
        7. Compute the deltas from the mean for each gene (computed from log1p, d_log1p and c_log1p, c_d_log1p layer if batch correction was performed)
        8. Add a binary mask layer specifying valid observations for metric computation (mask layer, True for valid observations, False for missing values).

    Args:
        adata (ad.AnnData): The AnnData object to process. Should be already filtered with the filter_dataset() function.
        param_dict (dict): Dictionary that contains filtering and processing parameters. Keys that must be present are:

                            - 'top_moran_genes': (int) The number of genes to keep after filtering by Moran's I. If set to 0, then the number of genes is internally computed.
                            - 'combat_key': (str) The column in adata.obs that defines the batches for ComBat batch correction. If set to 'None', then no batch correction is performed.
        
        hex_geometry (bool): Whether the graph is hexagonal or not. If True, then the graph is hexagonal. If False, then the graph is a grid. Only true for visium datasets.

    Returns:
        ad.Anndata: The processed AnnData object with all the layers and results added. A list of includded layers in adata.layers is:

                    - 'counts': Raw counts of the dataset.
                    - 'tpm': TPM normalized data.
                    - 'log1p': Log1p transformed data (base 2.0).
                    - 'd_log1p': Denoised data with adaptive median filter.
                    - 'c_log1p': Batch corrected data with ComBat (only if combat_key is not 'None').
                    - 'c_d_log1p': Batch corrected and denoised data with adaptive median filter (only if combat_key is not 'None').
                    - 'deltas': Deltas from the mean expression for log1p.
                    - 'd_deltas': Deltas from the mean expression for d_log1p.
                    - 'c_deltas': Deltas from the mean expression for c_log1p (only if combat_key is not 'None').
                    - 'c_d_deltas': Deltas from the mean expression for c_d_log1p (only if combat_key is not 'None').
                    - 'mask': Binary mask layer. True for valid observations, False for imputed missing values.
    """

    ### Compute all the processing steps
    # NOTE: The d prefix stands for denoised
    # NOTE: The c prefix stands for combat corrected

    # Start the timer and print the start message
    start = time()
    print('Starting data processing...')

    # First add raw counts to adata.layers['counts']
    adata.layers['counts'] = adata.X.toarray()
    
    # 1. Make TPM normalization
    adata = tpm_normalization(param_dict["organism"], adata, from_layer='counts', to_layer='tpm')

    # 2. Transform the data with log1p (base 2.0)
    adata = log1p_transformation(adata, from_layer='tpm', to_layer='log1p')

    # 3. Denoise the data with adaptive median filter
    adata = clean_noise(adata, from_layer='log1p', to_layer='d_log1p', n_hops=4, hex_geometry=hex_geometry)

    # 4. Compute average moran for each gene in the layer d_log1p 
    adata = compute_moran(adata, hex_geometry=hex_geometry, from_layer='d_log1p')

    # 5. Filter genes by Moran's I
    adata = filter_by_moran(adata, n_keep=param_dict['top_moran_genes'], from_layer='d_log1p')

    # 6. If combat key is specified, apply batch correction
    if param_dict['combat_key'] != 'None':
        adata = combat_transformation(adata, batch_key=param_dict['combat_key'], from_layer='log1p', to_layer='c_log1p')
        adata = combat_transformation(adata, batch_key=param_dict['combat_key'], from_layer='d_log1p', to_layer='c_d_log1p')

    # 7. Compute deltas and mean expression for all log1p, d_log1p, c_log1p and c_d_log1p
    adata = get_deltas(adata, from_layer='log1p', to_layer='deltas')
    adata = get_deltas(adata, from_layer='d_log1p', to_layer='d_deltas')
    
    if param_dict['combat_key'] != 'None':
        adata = get_deltas(adata, from_layer='c_log1p', to_layer='c_deltas')
        adata = get_deltas(adata, from_layer='c_d_log1p', to_layer='c_d_deltas')

    # 8. Add a binary mask layer specifying valid observations for metric computation
    adata.layers['mask'] = adata.layers['tpm'] != 0
    
    # Print with the percentage of the dataset that was replaced
    print('Percentage of imputed observations with median filter: {:5.3f}%'.format(100 * (~adata.layers["mask"]).sum() / (adata.n_vars*adata.n_obs)))

    # Print the number of cells and genes in the dataset
    print(f'Processing of the data took {time() - start:.2f} seconds')
    print(f'The processed dataset looks like this:')
    print(adata)
    
    return adata


### Patch processing function:

<<<<<<< HEAD

# FIXME: keep patch_scale as parameter?
# TODO: Fix documentation when the above fixme is solved.
def compute_patches_embeddings_and_predictions(adata: ad.AnnData, backbone: str ='densenet', model_path:str="None", preds: bool=True, patch_size: int = 224, patch_scale: float=1.0) -> None:
    """ Compute embeddings or predictions for patches.
=======
# FIXME: keep patch_scale as parameter? nop
# assert: que exista la escala
# assert solo una llave que corresponda a patch_scale 
# TODO: Fix documentation when the above fixme is solved. (DONE)
def compute_patches_embeddings_and_predictions(adata: ad.AnnData, backbone: str ='densenet', model_path:str="None", preds: bool=True, patch_size: int = 224) -> None:
    """
>>>>>>> b7b51605
    This function computes embeddings or predictions for a given backbone model and adata object. It can optionally
    compute using a stored model in model_path or a pretrained model from pytorch. The embeddings or predictions are
    stored in adata.obsm[f'embeddings_{backbone}'] or adata.obsm[f'predictions_{backbone}'] respectively. The patches
    must be stored in adata.obsm[f'patches_scale_{patch_scale}'] and must be of shape (n_patches, patch_size*patch_size*3).

    The function only modifies the AnnData object in place.

    Args:
        adata (ad.AnnData): The AnnData object to process.
        backbone (str, optional): A string specifiying the backbone model to use. Must be one of the following ['resnet', 'resnet50', 'ConvNeXt', 'EfficientNetV2', 'InceptionV3', 'MaxVit', 'MobileNetV3', 'ResNetXt', 'ShuffleNetV2', 'ViT', 'WideResnet', 'densenet', 'swin']. Defaults to 'densenet'.
        model_path (str, optional): The path to a stored model. If set to 'None', then a pretrained model is used. Defaults to "None".
        preds (bool, optional): True if predictions are to be computed, False if embeddings are to be computed. Defaults to True.
        patch_size (int, optional): The size of the patches. Defaults to 224.

    Raises:
        ValueError: If the backbone is not supported.
    """

    # Define a cuda device if available
    device = torch.device('cuda' if torch.cuda.is_available() else 'cpu')

    # Define the model
    model = im_encoder.ImageEncoder(backbone=backbone, use_pretrained=True, latent_dim=adata.n_vars, patch_scale=1.0)

    if model_path != "None":
        saved_model = torch.load(model_path)
        # Check if state_dict is inside a nested dictionary
        if 'state_dict' in saved_model.keys():
            saved_model = saved_model['state_dict']

        model.load_state_dict(saved_model)
    
    # Define the weights for the model depending on the backbone
    if backbone == 'resnet':
        weights = tmodels.ResNet18_Weights.DEFAULT
        if not preds:
            model.encoder.fc = nn.Identity()
    elif backbone == 'resnet50':
        weights = tmodels.ResNet50_Weights.DEFAULT
        if not preds:
            model.encoder.fc = nn.Identity()
    elif backbone == 'ConvNeXt':
        weights = tmodels.ConvNeXt_Tiny_Weights.DEFAULT
        if not preds:
            model.encoder.classifier[2] = nn.Identity()
    elif backbone == 'EfficientNetV2':
        weights = tmodels.EfficientNet_V2_S_Weights.DEFAULT 
        if not preds:
            model.encoder.classifier[1] = nn.Identity()
    elif backbone == 'InceptionV3':
        weights = tmodels.Inception_V3_Weights.DEFAULT
        if not preds:
            model.encoder.fc = nn.Identity()
    elif backbone == "MaxVit":
        weights = tmodels.MaxVit_T_Weights.DEFAULT
        if not preds:
            model.encoder.classifier[5] = nn.Identity()
    elif backbone == "MobileNetV3":
        weights = tmodels.MobileNet_V3_Small_Weights.DEFAULT
        if not preds:
            model.encoder.classifier[3] = nn.Identity()
    elif backbone == "ResNetXt":
        weights = tmodels.ResNeXt50_32X4D_Weights.DEFAULT
        if not preds:
            model.encoder.fc = nn.Identity()
    elif backbone == "ShuffleNetV2":
        weights = tmodels.ShuffleNet_V2_X0_5_Weights.DEFAULT
        if not preds:
            model.encoder.fc = nn.Identity()
    elif backbone == "ViT":
        weights = tmodels.ViT_B_16_Weights.DEFAULT
        if not preds:
            model.encoder.heads.head = nn.Identity()
    elif backbone == "WideResnet":
        weights = tmodels.Wide_ResNet50_2_Weights.DEFAULT
        if not preds:
            model.encoder.fc = nn.Identity()
    elif backbone == 'densenet':
        weights = tmodels.DenseNet121_Weights.DEFAULT
        if not preds:
            model.encoder.classifier = nn.Identity() 
    elif backbone == 'swin':
        weights = tmodels.Swin_T_Weights.DEFAULT
        if not preds:
            model.encoder.head = nn.Identity()
    else:
        raise ValueError(f'Backbone {backbone} not supported')

    # Pass model to device and put in eval mode
    model.to(device)
    model.eval()

    # Perform specific preprocessing for the model
    preprocess = weights.transforms(antialias=True)

    # Get the patches
    # patch_scale = 1.0
    flat_patches = adata.obsm[f'patches_scale_{patch_scale}']

    # Reshape all the patches to the original shape
    all_patches = flat_patches.reshape((-1, patch_size, patch_size, 3))
    torch_patches = torch.from_numpy(all_patches).permute(0, 3, 1, 2).float()    # Turn all patches to torch
    rescaled_patches = torch_patches / 255                                       # Rescale patches to [0, 1]
    processed_patches = preprocess(rescaled_patches)                             # Preprocess patches
    
    # Create a dataloader
    dataloader = DataLoader(processed_patches, batch_size=256, shuffle=False, num_workers=4)

    # Declare lists to store the embeddings or predictions
    outputs = []

    with torch.no_grad():
        
        if preds:
            desc = 'Getting predictions'
        else:
            desc = 'Getting embeddings'
        
        for batch in tqdm(dataloader, desc=desc):
            batch = batch.to(device)                    # Send batch to device                
            batch_output = model(batch)                 # Get embeddings or predictions
            outputs.append(batch_output)                # Append to list


    # Concatenate all embeddings or predictions
    outputs = torch.cat(outputs, dim=0)

    # Pass embeddings or predictions to cpu and add to data.obsm
    if preds:
        adata.obsm[f'predictions_{backbone}'] = outputs.cpu().numpy()
    else:
        adata.obsm[f'embeddings_{backbone}'] = outputs.cpu().numpy()


### Adata dataloader building function:

# TODO: Fix the internal fixme (DISCUSS AGAIN)
def get_pretrain_dataloaders(adata: ad.AnnData, layer: str = 'c_d_log1p', batch_size: int = 128, shuffle: bool = True, use_cuda: bool = False) -> Tuple[AnnLoader, AnnLoader, AnnLoader]:
    """ Get dataloaders for pretraining an image encoder.
    This function returns the dataloaders for training an image encoder. This means training a purely vision-based model on only
    the patches to predict the gene expression of the patches.

    Dataloaders are returned as a tuple, if there is no test set for the dataset, then the test dataloader is None.

    Args:
        adata (ad.AnnData): The AnnData object that will be processed.
        layer (str, optional): The layer to use for the pre-training. The adata.X will be set to that of 'layer'. Defaults to 'deltas'.
        batch_size (int, optional): The batch size of the loaders. Defaults to 128.
        shuffle (bool, optional): Whether to shuffle the data in the loaders. Defaults to True.
        use_cuda (bool, optional): True for using cuda in the loader. Defaults to False.

    Returns:
        Tuple[AnnLoader, AnnLoader, AnnLoader]: The train, validation and test dataloaders. If there is no test set, the test dataloader is None.
    """
    # Get the sample indexes for the train, validation and test sets
    idx_train, idx_val, idx_test = adata.obs[adata.obs.split == 'train'].index, adata.obs[adata.obs.split == 'val'].index, adata.obs[adata.obs.split == 'test'].index

    ##### Addition to handle noisy training #####

    # FIXME: Put this in a part of the complete processing pipeline instead of the dataloader function. 
    # Handle noisy training
    # Add this function in procces_data function and automaticaaly generate noisy layers for this layers:
    # c_d_log1p, c_t_log1p, c_d_deltas, c_t_deltas
    adata = add_noisy_layer(adata=adata, prediction_layer=layer)

    # Set the X of the adata to the layer casted to float32
    adata.X = adata.layers[layer].astype(np.float32)

    imp_model_str = 'transformer model' if layer in ['c_t_log1p', 'c_t_deltas'] else 'median filter'

    # Print with the percentage of the dataset that was replaced
    imp_pct = 100 * (~adata.layers["mask"]).sum() / (adata.n_vars*adata.n_obs)
    print('Percentage of imputed observations with {}: {:5.3f}%'.format(imp_model_str, imp_pct))

    # If the prediction layer is some form of deltas, add the used mean of the layer as a column in the var
    if 'deltas' in layer:
        # Add a var column of used means of the layer
        mean_key = f'{layer}_avg_exp'.replace('deltas', 'log1p')
        adata.var['used_mean'] = adata.var[mean_key]

    # Subset the global data handle also the possibility that there is no test set
    adata_train, adata_val = adata[idx_train, :], adata[idx_val, :]
    adata_test = adata[idx_test, :] if len(idx_test) > 0 else None

    # Declare dataloaders
    train_dataloader = AnnLoader(adata_train, batch_size=batch_size, shuffle=shuffle, use_cuda=use_cuda)
    val_dataloader = AnnLoader(adata_val, batch_size=batch_size, shuffle=shuffle, use_cuda=use_cuda)
    test_dataloader = AnnLoader(adata_test, batch_size=batch_size, shuffle=shuffle, use_cuda=use_cuda) if adata_test is not None else None

    return train_dataloader, val_dataloader, test_dataloader

# funcion de complete with spackle para que queden las capas de transformers (REVISAR COMO HACER ESTO)
# PARAMETROS SEGUN LO QUE FUNCIONÓ MEJOR PARA LA MAYORIA
### Graph building functions:

def get_graphs_one_slide(adata: ad.AnnData, n_hops: int, layer: str, hex_geometry: bool) -> Tuple[dict,int]:
    """ Get neighbor graphs for a single slide.
    This function receives an AnnData object with a single slide and for each node computes the graph in an
    n_hops radius in a pytorch geometric format. The AnnData object must have both embeddings and predictions in the
    adata.obsm attribute.

    It returns a dictionary where the patch names are the keys and a pytorch geometric graph for each one as
    values. NOTE: The first node of every graph is the center.

    Args:
        adata (ad.AnnData): The AnnData object with the slide data.
        n_hops (int): The number of hops to compute the graph.
        layer (str): The layer of the graph to predict. Will be added as y to the graph.
        hex_geometry (bool): Whether the slide has hexagonal geometry or not.

    Returns:
        Tuple(dict,int)
        dict: A dictionary where the patch names are the keys and pytorch geometric graph for each one as values. The first node of every graph is the center.
        int: Max column or row difference between the center and the neighbors. Used for positional encoding.                   
    """
    # Compute spatial_neighbors
    if hex_geometry:
        sq.gr.spatial_neighbors(adata, coord_type='generic', n_neighs=6) # Hexagonal visium case
    else:
        sq.gr.spatial_neighbors(adata, coord_type='grid', n_neighs=8) # Grid STNet dataset case

    # Get the adjacency matrix
    adj_matrix = adata.obsp['spatial_connectivities']

    # Define power matrix
    power_matrix = adj_matrix.copy()
    # Define the output matrix
    output_matrix = adj_matrix.copy()

    # Iterate through the hops
    for i in range(n_hops-1):
        # Compute the next hop
        power_matrix = power_matrix * adj_matrix
        # Add the next hop to the output matrix
        output_matrix = output_matrix + power_matrix

    # Zero out the diagonal
    output_matrix.setdiag(0)
    # Threshold the matrix to 0 and 1
    output_matrix = output_matrix.astype(bool).astype(int)

    # Define dict from index to obs name
    index_to_obs = {i: obs for i, obs in enumerate(adata.obs.index.values)}

    # Define neighbors dicts (one with names and one with indexes)
    neighbors_dict_index = {}
    neighbors_dict_names = {}
    matrices_dict = {}

    # Iterate through the rows of the output matrix
    for i in range(output_matrix.shape[0]):
        # Get the non-zero elements of the row
        non_zero_elements = output_matrix[i].nonzero()[1]
        # Get the names of the neighbors
        non_zero_names = [index_to_obs[index] for index in non_zero_elements]
        # Add the neighbors to the neighbors dicts. NOTE: the first index is the query obs
        neighbors_dict_index[i] = [i] + list(non_zero_elements)
        neighbors_dict_names[index_to_obs[i]] = np.array([index_to_obs[i]] + non_zero_names)
        
        # Subset the matrix to the non-zero elements and store it in the matrices dict
        matrices_dict[index_to_obs[i]] = output_matrix[neighbors_dict_index[i], :][:, neighbors_dict_index[i]]

    
    ### Get pytorch geometric graphs ###
    layers_dict = {key: torch.from_numpy(adata.layers[key]).type(torch.float32) for key in adata.layers.keys()} # Get global layers
    pos = torch.from_numpy(adata.obs[['array_row', 'array_col']].values)                                        # Get global positions

    # Get embeddings and predictions keys
    emb_key_list = [k for k in adata.obsm.keys() if 'embeddings' in k]
    pred_key_list = [k for k in adata.obsm.keys() if 'predictions' in k]
    assert len(emb_key_list) == 1, 'There are more than 1 or no embedding keys in adata.obsm'
    assert len(pred_key_list) == 1, 'There are more than 1 or no prediction keys in adata.obsm'
    emb_key, pred_key = emb_key_list[0], pred_key_list[0]

    # If embeddings and predictions are present in obsm, get them
    embeddings = torch.from_numpy(adata.obsm[emb_key]).type(torch.float32)
    predictions = torch.from_numpy(adata.obsm[pred_key]).type(torch.float32)

    # If layer contains delta then add a used_mean attribute to the graph
    used_mean = torch.from_numpy(adata.var[f'{layer}_avg_exp'.replace('deltas', 'log1p')].values).type(torch.float32) if 'deltas' in layer else None

    # Define the empty graph dict
    graph_dict = {}
    max_abs_d_pos=-1

    # Cycle over each obs
    for i in tqdm(range(len(neighbors_dict_index)), leave=False, position=1):
        central_node_name = index_to_obs[i]                                                 # Get the name of the central node
        curr_nodes_idx = torch.tensor(neighbors_dict_index[i])                              # Get the indexes of the nodes in the graph
        curr_adj_matrix = matrices_dict[central_node_name]                                  # Get the adjacency matrix of the graph (precomputed)
        curr_edge_index, _ = from_scipy_sparse_matrix(curr_adj_matrix)                      # Get the edge index and edge attribute of the graph
        curr_layers = {key: layers_dict[key][curr_nodes_idx] for key in layers_dict.keys()} # Get the layers of the graph filtered by the nodes
        curr_pos = pos[curr_nodes_idx]                                                      # Get the positions of the nodes in the graph
        curr_d_pos = curr_pos - curr_pos[0]                                                 # Get the relative positions of the nodes in the graph

        # Define the graph
        graph_dict[central_node_name] = geo_Data(
            y=curr_layers[layer],
            edge_index=curr_edge_index,
            pos=curr_pos,
            d_pos=curr_d_pos,
            embeddings=embeddings[curr_nodes_idx],
            predictions=predictions[curr_nodes_idx] if predictions is not None else None,
            used_mean=used_mean if used_mean is not None else None,
            num_nodes=len(curr_nodes_idx),
            mask=layers_dict['mask'][curr_nodes_idx]
        )

        max_curr_d_pos=curr_d_pos.abs().max()
        if max_curr_d_pos>max_abs_d_pos:
            max_abs_d_pos=max_curr_d_pos

    #cast as int
    max_abs_d_pos=int(max_abs_d_pos)
    
    # Return the graph dict
    return graph_dict, max_abs_d_pos


def get_sin_cos_positional_embeddings(graph_dict: dict, max_d_pos: int) -> dict:
    """ Get positional encodings for a neighbor graph.
    This function adds a transformer-like positional encodings to each graph in a graph dict. It adds the positional
    encodings under the attribute 'positional_embeddings' for each graph. 

    Args:
        graph_dict (dict): A dictionary where the patch names are the keys and a pytorch geometric graphs for each one are values.
        max_d_pos (int): Max absolute value in the relative position matrix.

    Returns:
        dict: The input graph dict with the information of positional encodings for each graph.
    """
    graph_dict_keys = list(graph_dict.keys())
    embedding_dim = graph_dict[graph_dict_keys[0]].embeddings.shape[1]

    # Define the positional encoding model
    p_encoding_model= PositionalEncoding2D(embedding_dim)

    # Define the empty grid with size (batch_size, x, y, channels)
    grid_size = torch.zeros([1, 2*max_d_pos+1, 2*max_d_pos+1, embedding_dim])

    # Obtain the embeddings for each position
    positional_look_up_table = p_encoding_model(grid_size)        

    for key, value in graph_dict.items():
        d_pos = value.d_pos
        grid_pos = d_pos + max_d_pos
        graph_dict[key].positional_embeddings = positional_look_up_table[0,grid_pos[:,0],grid_pos[:,1],:]
    
    return graph_dict


def get_graphs(adata: ad.AnnData, n_hops: int, layer: str, hex_geometry: bool=True) -> dict:
    """ Get graphs for all the slides in a dataset.
    This function wraps the get_graphs_one_slide function to get the graphs for all the slides in the dataset.
    After computing the graph dicts for each slide it concatenates them into a single dictionary which is then used to compute
    the positional embeddings for each graph.

    For details see get_graphs_one_slide and get_sin_cos_positional_embeddings functions.

    Args:
        adata (ad.AnnData): The AnnData object used to build the graphs.
        n_hops (int): The number of hops to compute each graph.
        layer (str): The layer of the graph to predict. Will be added as y to the graph.
        hex_geometry (bool): Whether the graph is hexagonal or not. Only true for visium datasets. Defaults to True.

    Returns:
        dict: A dictionary where the spots' names are the keys and pytorch geometric graphs are values.
    """

    print('Computing graphs...')

    # Get unique slide ids
    unique_ids = adata.obs['slide_id'].unique()

    # Global dictionary to store the graphs (pytorch geometric graphs)
    graph_dict = {}
    max_global_d_pos=-1

    # Iterate through slides
    for slide in tqdm(unique_ids, leave=True, position=0):
        curr_adata = get_slide_from_collection(adata, slide)
        curr_graph_dict, max_curr_d_pos = get_graphs_one_slide(curr_adata, n_hops, layer, hex_geometry)
        
        # Join the current dictionary to the global dictionary
        graph_dict = {**graph_dict, **curr_graph_dict}

        if max_curr_d_pos>max_global_d_pos:
            max_global_d_pos=max_curr_d_pos
    
    graph_dict = get_sin_cos_positional_embeddings(graph_dict, max_global_d_pos)

    # Return the graph dict
    return graph_dict

# TODO: Fix the internal fixme (DEPENDS ON THE PREVIOUS DISCUSSION)
def get_graph_dataloaders(adata: ad.AnnData, dataset_path: str='', layer: str = 'c_t_log1p', n_hops: int = 2, backbone: str ='None', model_path: str = "best_stnet.pt", batch_size: int = 128, 
                          shuffle: bool = True, hex_geometry: bool=True, patch_size: int=224, patch_scale: float=1.0) -> Tuple[geo_DataLoader, geo_DataLoader, geo_DataLoader]:
    """ Get dataloaders for the graphs of a dataset.
    This function performs all the pipeline to get graphs dataloaders for a dataset. It does the following steps:

        1. Computes embeddings and predictions for the patches using the specified backbone and model.
        2. Computes the graph dictionaries for the dataset using the embeddings and predictions.
        3. Saves the graphs in the dataset_path folder.
        4. Returns the train, validation and test dataloaders for the graphs.
    
    The function also checks if the graphs are already saved in the dataset_path folder. If they are, it loads them instead of recomputing them. In case 
    the dataset has no test set, the test dataloader is set to None.

    Args:
        adata (ad.AnnData): The AnnData object to process.
        dataset_path (str, optional): The path to the dataset (where the graphs will be stored). Defaults to ''.
        layer (str, optional): Layer to predict. Defaults to 'c_t_log1p'.
        n_hops (int, optional): Number of hops to compute the graph. Defaults to 2.
        backbone (str, optional): Backbone model to use. Defaults to 'densenet'.
        model_path (str, optional): Path to the model to use. Defaults to "None".
        batch_size (int, optional): Batch size of the dataloaders. Defaults to 128.
        shuffle (bool, optional): Whether to shuffle the data in the dataloaders. Defaults to True.
        hex_geometry (bool, optional): Whether the graph is hexagonal or not. Defaults to True.
        patch_size (int, optional): Size of the patches. Defaults to 224.
        patch_scale (float, optional): Scale of the patches. Defaults to 1.0.

    Returns:
        Tuple[geo_DataLoader, geo_DataLoader, geo_DataLoader]: _description_
    """
    # Get dictionary of parameters to get the graphs
    curr_graph_params = {
        'n_hops': n_hops,
        'layer': layer,
        'backbone': backbone,
        'model_path': model_path
    }        

    # Create graph directory if it does not exist
    os.makedirs(os.path.join(dataset_path, 'graphs'), exist_ok=True)
    # Get the filenames of the parameters of all directories in the graph folder
    filenames = glob.glob(os.path.join(dataset_path, 'graphs', '**', 'graph_params.json' ), recursive=True)

    # Define boolean to check if the graphs are already saved
    found_graphs = False

    # Iterate over all the filenames and check if the parameters are the same
    for filename in filenames:
        with open(filename, 'r') as f:
            # Load the parameters of the dataset
            saved_params = json.load(f)
            # Check if the parameters are the same
            if saved_params == curr_graph_params:
                print(f'Graph data already saved in {filename}')
                found_graphs = True
                # Track the time and load the graphs
                start = time()
                train_graphs = torch.load(os.path.join(os.path.dirname(filename), 'train_graphs.pt'))
                val_graphs = torch.load(os.path.join(os.path.dirname(filename), 'val_graphs.pt'))
                test_graphs = torch.load(os.path.join(os.path.dirname(filename), 'test_graphs.pt')) if os.path.exists(os.path.join(os.path.dirname(filename), 'test_graphs.pt')) else None
                print(f'Loaded graphs in {time() - start:.2f} seconds.')
                break

    # If the graphs are not found, compute them
    if not found_graphs:
        
        # Print that we are computing the graphs
        print('Graphs not found in file, computing graphs...')

        # FIXME: Again this should be in the processing part and not in the dataloader
        adata = add_noisy_layer(adata=adata, prediction_layer=layer)

        # We compute the embeddings and predictions for the patches
        compute_patches_embeddings_and_predictions(preds=True, backbone=backbone, model_path=model_path, patch_size=patch_size, patch_scale=patch_scale)
        compute_patches_embeddings_and_predictions(preds=False, backbone=backbone, model_path=model_path, patch_size=patch_size, patch_scale=patch_scale)
        
        # Get graph dicts
        general_graph_dict = get_graphs(adata=adata, n_hops=n_hops, layer=layer, hex_geometry=hex_geometry)

        # Get the train, validation and test indexes
        idx_train, idx_val, idx_test = adata.obs[adata.obs.split == 'train'].index, adata.obs[adata.obs.split == 'val'].index, adata.obs[adata.obs.split == 'test'].index

        # Get list of graphs
        train_graphs = [general_graph_dict[idx] for idx in idx_train]
        val_graphs = [general_graph_dict[idx] for idx in idx_val]
        test_graphs = [general_graph_dict[idx] for idx in idx_test] if len(idx_test) > 0 else None

        print('Saving graphs...')
        # Create graph directory if it does not exist with the current time
        graph_dir = os.path.join(dataset_path, 'graphs', datetime.now().strftime("%d-%m-%Y-%H-%M-%S"))
        os.makedirs(graph_dir, exist_ok=True)

        # Save the graph parameters
        with open(os.path.join(graph_dir, 'graph_params.json'), 'w') as f:
            # Write the json
            json.dump(curr_graph_params, f, indent=4)

        torch.save(train_graphs, os.path.join(graph_dir, 'train_graphs.pt'))
        torch.save(val_graphs, os.path.join(graph_dir, 'val_graphs.pt'))
        torch.save(test_graphs, os.path.join(graph_dir, 'test_graphs.pt')) if test_graphs is not None else None
    

    # Declare dataloaders
    train_dataloader = geo_DataLoader(train_graphs, batch_size=batch_size, shuffle=shuffle)
    val_dataloader = geo_DataLoader(val_graphs, batch_size=batch_size, shuffle=shuffle)
    test_dataloader = geo_DataLoader(test_graphs, batch_size=batch_size, shuffle=shuffle) if test_graphs is not None else None

    return train_dataloader, val_dataloader, test_dataloader

# Get the nearest neighbors dist and ids and add this information in the adata
def get_nn_images(adata) -> None:
    
    def get_nn_dist_and_ids_images(query_adata: ad.AnnData, ref_adata: ad.AnnData) -> Tuple[pd.DataFrame, pd.DataFrame]:
        
        # Get embeddings from query and ref as torch tensors
        query_embeddings = torch.Tensor(query_adata.obsm['resnet50_embeddings'])
        ref_embeddings = torch.Tensor(ref_adata.obsm['resnet50_embeddings'])

        # Compute euclidean distances from query to ref
        query_ref_distances = torch.cdist(query_embeddings, ref_embeddings, p=2)

        # Get the sorted distances and indexes
        sorted_distances, sorted_indexes = torch.sort(query_ref_distances, dim=1)

        # Trim the sorted distances and indexes to 100 nearest neighbors and convert to numpy
        sorted_distances = sorted_distances[:, :100].numpy()
        sorted_indexes = sorted_indexes[:, :100].numpy()

        # Get index vector in numpy (just to avoid warnings)
        index_vector = ref_adata.obs.index.values

        # Get the ids of the 100 nearest neighbors
        sorted_ids = index_vector[sorted_indexes]
        
        # Make a dataframe with the distances and ids with the query index as index
        sorted_distances_df = pd.DataFrame(sorted_distances, index=query_adata.obs.index.values)
        sorted_ids_df = pd.DataFrame(sorted_ids, index=query_adata.obs.index.values)

        return sorted_distances_df, sorted_ids_df

    print('Getting image nearest neighbors...')
    start = time()

    # Define train subset (this is where val and test will look for nearest neighbors)
    train_subset = adata[adata.obs['split'] == 'train']
    val_subset = adata[adata.obs['split'] == 'val']
    test_subset = adata[adata.obs['split'] == 'test']
    
    # Use the get_nn_dist_and_ids function to get the distances and ids of the nearest neighbors
    val_train_distances_df, val_train_ids_df = get_nn_dist_and_ids_images(val_subset, train_subset)
    test_train_distances_df, test_train_ids_df = get_nn_dist_and_ids_images(test_subset, train_subset)

    # Now get the patients of the train set
    train_patients = train_subset.obs['patient'].unique()
    
    # Define list of dataframes to store the distances and ids from the train set to the train set
    train_train_distances_dfs = []
    train_train_ids_dfs = []

    # Cycle through train patients
    for patient in train_patients:

        # Get the train patient data
        patient_data = train_subset[train_subset.obs['patient'] == patient]
        # Get the train patient data that is not for the current patient
        other_patient_data = train_subset[train_subset.obs['patient'] != patient]

        # Apply the get_nn_dist_and_ids function to get the distances and ids of the nearest neighbors
        curr_patient_distances_df, curr_patient_ids_df = get_nn_dist_and_ids_images(patient_data, other_patient_data)
        
        # Append the dataframes to the list
        train_train_distances_dfs.append(curr_patient_distances_df)
        train_train_ids_dfs.append(curr_patient_ids_df)

    # Concatenate the dataframes
    train_train_distances_df = pd.concat(train_train_distances_dfs)
    train_train_ids_df = pd.concat(train_train_ids_dfs)

    # Concatenate train, val and test distances and ids
    all_distances_df = pd.concat([train_train_distances_df, val_train_distances_df, test_train_distances_df])
    all_ids_df = pd.concat([train_train_ids_df, val_train_ids_df, test_train_ids_df])

    # Reindex the dataframes
    all_distances_df = all_distances_df.reindex(adata.obs.index.values)
    all_ids_df = all_ids_df.reindex(adata.obs.index.values)
    
    # Add the dataframes to the obsm
    adata.obsm['image_nn_distances'] = all_distances_df
    adata.obsm['image_nn_ids'] = all_ids_df

    end = time()
    print(f'Finished getting image nearest neighbors in {end - start:.2f} seconds')

# Obtain ResNet50 embedding and add this information in the adata
def obtain_embeddings_resnet50(adata, patch_scale: float = 1.0, patch_size: int = 224):

    def extract(encoder, patches):
        return encoder(patches).view(-1,features)

    egn_transforms = transforms.Normalize([0.485, 0.456, 0.406], [0.229, 0.224, 0.225])

    device = torch.device('cuda' if torch.cuda.is_available() else 'cpu')
    resnet_encoder = tmodels.resnet50(True)
    features = resnet_encoder.fc.in_features
    modules = list(resnet_encoder.children())[:-1] # Encoder corresponds to ResNet50 without the fc layer
    resnet_encoder = torch.nn.Sequential(*modules)
    for p in resnet_encoder.parameters():
        p.requires_grad = False

    resnet_encoder = resnet_encoder.to(device)
    resnet_encoder.eval()

    # Get the patches
    flat_patches = adata.obsm[f'patches_scale_{patch_scale}']

    # Reshape all the patches to the original shape
    all_patches = flat_patches.reshape((-1, patch_size, patch_size, 3))
    torch_patches = torch.from_numpy(all_patches).permute(0, 3, 1, 2).float()    # Turn all patches to torch
    rescaled_patches = egn_transforms(torch_patches / 255)                       # Rescale patches to [0, 1]

    img_embedding = [extract(resnet_encoder, single_patch.unsqueeze(dim=0).to(device)) for single_patch in tqdm(rescaled_patches)]
    img_embedding = torch.cat(img_embedding).contiguous()             
    
    adata.obsm['resnet50_embeddings'] = img_embedding.cpu().numpy()<|MERGE_RESOLUTION|>--- conflicted
+++ resolved
@@ -257,7 +257,6 @@
 
 ### Expression data processing functions:
 
-<<<<<<< HEAD
 # FIXME: Put the organism as a parameter instead of in the name of the dataset
 def tpm_normalization(dataset: str, adata: ad.AnnData, from_layer: str, to_layer: str) -> ad.AnnData:
     """Normalize expression using TPM normalization.
@@ -270,19 +269,6 @@
 
     Args:
         dataset (str): The dataset name. Must contain the substring ``'mouse'`` or ``'human'`` to specify the reference genome.
-=======
-# FIXME: Put the organism as a parameter instead of in the name of the dataset (DONE)
-def tpm_normalization(organism: str, adata: ad.AnnData, from_layer: str, to_layer: str) -> ad.AnnData:
-    """
-    This function applies TPM normalization to an AnnData object with raw counts. It also removes genes that are not fount in the gtf annotation file.
-    The counts of the anndata are taken from the layer 'from_layer' and the results are stored in the layer 'to_layer'. It can perform the normalization
-    for human (https://ftp.ebi.ac.uk/pub/databases/gencode/Gencode_human/release_43/gencode.v43.basic.annotation.gtf.gz) and mouse
-    (https://ftp.ebi.ac.uk/pub/databases/gencode/Gencode_mouse/release_M33/gencode.vM33.basic.annotation.gtf.gz) reference genomes. To specify which GTF annotation
-    file should be used, the string parameter 'dataset' must contain the substring 'mouse' or 'human'.
-
-    Args:
-        organism (str): Organism of the dataset. Must be 'mouse' or 'human'.
->>>>>>> b7b51605
         adata (ad.Anndata): The Anndata object to normalize.
         from_layer (str): The layer to take the counts from. The data in this layer should be in raw counts.
         to_layer (str): The layer to store the results of the normalization.
@@ -410,14 +396,32 @@
     # Return the transformed AnnData object
     return adata
 
-# FIXME: This function can be used alone. Think of getting it outside. (DONE)
-### Define function to get spatial neighbors in an AnnData object
-def get_spatial_neighbors(adata: ad.AnnData, n_hops: int, hex_geometry: bool) -> dict:
-    """
-    This function computes a neighbors dictionary for an AnnData object. The neighbors are computed according to topological distances over
-    a graph defined by the hex_geometry connectivity. The neighbors dictionary is a dictionary where the keys are the indexes of the observations
-    and the values are lists of the indexes of the neighbors of each observation. The neighbors include the observation itself and are found
-    inside an n_hops neighborhood (vicinity) of the observation.
+def clean_noise(collection: ad.AnnData, from_layer: str, to_layer: str, n_hops: int, hex_geometry: bool) -> ad.AnnData:
+    """Remove noise with median filter.
+
+    Function that cleans noise (missing data) with a modified adaptive median filter for each slide in an AnnData collection.
+    Details of the adaptive median filter can be found in the ``adaptive_median_filter_pepper()`` function inside the source code.
+    The data will be taken from ``adata.layers[from_layer]`` and the results will be stored in ``adata.layers[to_layer]``.
+
+    Args:
+        collection (ad.AnnData): The AnnData collection to process.
+        from_layer (str): The layer to compute the adaptive median filter from. Where to clean the noise from.
+        to_layer (str): The layer to store the results of the adaptive median filter. Where to store the cleaned data.
+        n_hops (int): The maximum number of concentric rings in the neighbors graph to take into account to compute the median. Analogous to the maximum window size.
+        hex_geometry (bool): ``True``, if the graph has hexagonal spatial geometry (Visium technology). If False, then the graph is a grid.
+
+    Returns:
+        ad.AnnData: New AnnData collection with the results of the adaptive median filter stored in the layer ``adata.layers[to_layer]``.
+    """
+    
+    # FIXME: This function can be used alone. Think of getting it outside.
+    ### Define function to get spatial neighbors in an AnnData object
+    def get_spatial_neighbors(adata: ad.AnnData, n_hops: int, hex_geometry: bool) -> dict:
+        """
+        This function computes a neighbors dictionary for an AnnData object. The neighbors are computed according to topological distances over
+        a graph defined by the hex_geometry connectivity. The neighbors dictionary is a dictionary where the keys are the indexes of the observations
+        and the values are lists of the indexes of the neighbors of each observation. The neighbors include the observation itself and are found
+        inside an n_hops neighborhood (vicinity) of the observation.
 
     Args:
         adata (ad.AnnData): The AnnData object to process. Importantly it is only from a single slide. Can not be a collection of slides.
@@ -469,21 +473,19 @@
     return neighbors_dict_index
 
 def clean_noise(collection: ad.AnnData, from_layer: str, to_layer: str, n_hops: int, hex_geometry: bool) -> ad.AnnData:
-    """Remove noise with median filter.
-
-    Function that cleans noise (missing data) with a modified adaptive median filter for each slide in an AnnData collection.
-    Details of the adaptive median filter can be found in the ``adaptive_median_filter_pepper()`` function inside the source code.
-    The data will be taken from ``adata.layers[from_layer]`` and the results will be stored in ``adata.layers[to_layer]``.
-
-    Args:
-        collection (ad.AnnData): The AnnData collection to process.
+    """
+    Function that cleans noise with a modified adaptive median filter for each slide in an anndata collection and then concatenates the results
+    into another collection. Details of the adaptive median filter can be found in the adaptive_median_filter_peper() function.
+
+    Args:
+        collection (ad.AnnData): The AnnData collection to process. Contains all the slides.
         from_layer (str): The layer to compute the adaptive median filter from. Where to clean the noise from.
         to_layer (str): The layer to store the results of the adaptive median filter. Where to store the cleaned data.
-        n_hops (int): The maximum number of concentric rings in the neighbors graph to take into account to compute the median. Analogous to the maximum window size.
-        hex_geometry (bool): ``True``, if the graph has hexagonal spatial geometry (Visium technology). If False, then the graph is a grid.
-
-    Returns:
-        ad.AnnData: New AnnData collection with the results of the adaptive median filter stored in the layer ``adata.layers[to_layer]``.
+        n_hops (int): The maximum number of concentric rings in the graph to take into account to compute the median. Analogous to the max window size.
+        hex_geometry (bool): Whether the graph is hexagonal or not. If True, then the graph is hexagonal. If False, then the graph is a grid. Only true for visium datasets.
+
+    Returns:
+        ad.AnnData: New AnnData collection with the results of the adaptive median filter stored in the layer 'to_layer'.
     """
 
     ### Define cleaning function for single slide:
@@ -861,13 +863,8 @@
 # FIXME: Maybe the organism should be a key of the param_dict (DONE)
 # FIXME: Hex geometry should also be inside the param_dict (How do I define this for every dataset?) --> True siempre
 # TODO: Fix documentation when the above fixmes are solved.
-<<<<<<< HEAD
 def process_dataset(dataset: str, adata: ad.AnnData, param_dict: dict, hex_geometry: bool = True) -> ad.AnnData:
     """ Perform complete processing pipeline.
-=======
-def process_dataset(adata: ad.AnnData, param_dict: dict, hex_geometry: bool = True) -> ad.AnnData:
-    """
->>>>>>> b7b51605
     This function performs the complete processing pipeline for a dataset. It only computes over the expression values of the dataset
     (adata.X). The processing pipeline is the following:
 
@@ -960,20 +957,12 @@
 
 ### Patch processing function:
 
-<<<<<<< HEAD
-
-# FIXME: keep patch_scale as parameter?
-# TODO: Fix documentation when the above fixme is solved.
-def compute_patches_embeddings_and_predictions(adata: ad.AnnData, backbone: str ='densenet', model_path:str="None", preds: bool=True, patch_size: int = 224, patch_scale: float=1.0) -> None:
-    """ Compute embeddings or predictions for patches.
-=======
 # FIXME: keep patch_scale as parameter? nop
 # assert: que exista la escala
 # assert solo una llave que corresponda a patch_scale 
 # TODO: Fix documentation when the above fixme is solved. (DONE)
 def compute_patches_embeddings_and_predictions(adata: ad.AnnData, backbone: str ='densenet', model_path:str="None", preds: bool=True, patch_size: int = 224) -> None:
-    """
->>>>>>> b7b51605
+    """ Compute embeddings or predictions for patches.
     This function computes embeddings or predictions for a given backbone model and adata object. It can optionally
     compute using a stored model in model_path or a pretrained model from pytorch. The embeddings or predictions are
     stored in adata.obsm[f'embeddings_{backbone}'] or adata.obsm[f'predictions_{backbone}'] respectively. The patches
