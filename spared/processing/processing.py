import anndata as ad
from anndata.experimental.pytorch import AnnLoader
import torch
#from . import im_encoder
import torchvision.models as tmodels
import torch.nn as nn
from positional_encodings.torch_encodings import PositionalEncoding2D
from torch.utils.data import DataLoader
from tqdm import tqdm
import os
import glob
import json
from time import time
from datetime import datetime
from torch_geometric.data import Data as geo_Data
from torch_geometric.loader import DataLoader as geo_DataLoader
import numpy as np
import pandas as pd
import pathlib
import shutil
import wget
import gzip
import subprocess
from combat.pycombat import pycombat
import scanpy as sc
from sklearn.preprocessing import StandardScaler
import squidpy as sq
from torch_geometric.utils import from_scipy_sparse_matrix
from typing import Tuple
import sys
from typing import Tuple

#FIXME: Remove comments in spanish

from torchvision import transforms 
# Get the path of the spared database
# SPARED_PATH = pathlib.Path(__file__).parent

# El path a spared es ahora diferente
SPARED_PATH = pathlib.Path(__file__).resolve().parent.parent

# Agregar el directorio padre al sys.path para los imports
sys.path.append(str(SPARED_PATH))
# Import im_encoder.py file
from embeddings import im_encoder
# Remove the path from sys.path
sys.path.remove(str(SPARED_PATH))

### Data analysis and filtering functions: 

def get_slide_from_collection(collection: ad.AnnData,  slide: str) -> ad.AnnData:
    """ Retrieve a slide from a collection of slides.

    This function receives a slide name and returns an AnnData object of the specified slide based on the collection of slides
    in the collection parameter.

    Args: 
        collection (ad.AnnData): AnnData object with all the slides concatenated.
        slide (str): Name of the slide to get from the collection. Must be in the ``slide_id`` column of the ``collection.obs`` dataframe.

    Returns:
        ad.AnnData: An AnnData object with the specified slide.
    """

    # Get the slide from the collection
    slide_adata = collection[collection.obs['slide_id'] == slide].copy()
    # Modify the uns dictionary to include only the information of the slide
    slide_adata.uns['spatial'] = {slide: collection.uns['spatial'][slide]}

    # Return the slide
    return slide_adata

def get_exp_frac(adata: ad.AnnData) -> ad.AnnData:
    """ Compute the expression fraction for all genes.

    The expression fraction of a gene in a slide is defined as the proportion of spots where that gene is expressed. It is a number between ``0``
    and ``1`` where ``0`` means that the gene is not expressed in any spot and ``1`` means that the gene is expressed in all the spots.

    To compute an aggregation of expression fractions in a complete dataset, this function gets the
    expression fraction for each slide and then takes the minimum across all the slides. Hence the final number is a lower bound that ensures
    that the gene is expressed in at least that fraction of the spots in each of the slides.

    Args:
        adata (ad.AnnData): A slide collection where non-expressed genes have a value of ``0`` in the ``adata.X`` matrix.

    Returns:
        ad.AnnData: The updated slide collection with the added information into the ``adata.var['exp_frac']`` column.
    """
    # Get the unique slide ids
    slide_ids = adata.obs['slide_id'].unique()

    # Define zeros matrix of shape (n_genes, n_slides)
    exp_frac = np.zeros((adata.n_vars, len(slide_ids)))

    # Iterate over the slide ids
    for i, slide_id in enumerate(slide_ids):
        # Get current slide adata
        slide_adata = adata[adata.obs['slide_id'] == slide_id, :]
        # Get current slide expression fraction
        curr_exp_frac = np.squeeze(np.asarray((slide_adata.X > 0).sum(axis=0) / slide_adata.n_obs))
        # Add current slide expression fraction to the matrix
        exp_frac[:, i] = curr_exp_frac
    
    # Compute the minimum expression fraction for each gene across all the slides
    min_exp_frac = np.min(exp_frac, axis=1)

    # Add the minimum expression fraction to the var dataframe of the slide collection
    adata.var['exp_frac'] = min_exp_frac

    # Return the adata
    return adata

def get_glob_exp_frac(adata: ad.AnnData) -> ad.AnnData:
    """ Compute the global expression fraction for all genes.
    
    This function computes the global expression fraction for each gene in a dataset.

    The global expression fraction of a gene in a dataset is defined as the proportion of spots where that gene is expressed. It is a number between ``0``
    and ``1`` where ``0`` means that the gene is not expressed in any spot and ``1`` means that the gene is expressed in all the spots. Its difference
    with the expression fraction is that the global expression fraction is computed for the whole dataset and not for each slide.

    Args:
        adata (ad.AnnData): A slide collection where a non-expressed genes have a value of ``0`` in the ``adata.X`` matrix.

    Returns:
        ad.AnnData: The updated slide collection with the information added into the  ``adata.var['glob_exp_frac']`` column.
    """
    # Get global expression fraction
    glob_exp_frac = np.squeeze(np.asarray((adata.X > 0).sum(axis=0) / adata.n_obs))

    # Add the global expression fraction to the var dataframe of the slide collection
    adata.var['glob_exp_frac'] = glob_exp_frac

    # Return the adata
    return adata

def filter_dataset(adata: ad.AnnData, param_dict: dict) -> ad.AnnData:
    """ Perform complete filtering pipeline of a slide collection.

    This function takes a completely unfiltered and unprocessed (in raw counts) slide collection and filters it
    (both samples and genes) according to the ``param_dict`` argument.
    A summary list of the steps is the following:

        1. Filter out observations with ``total_counts`` outside the range ``[param_dict['cell_min_counts'], param_dict['cell_max_counts']]``.
           This filters out low quality observations not suitable for analysis.
        2. Compute the ``exp_frac`` for each gene. This means that for each slide in the collection we compute the fraction of the spots that express each gene and then take the minimum across all the slides (see ``get_exp_frac`` function for more details).
        3. Compute the ``glob_exp_frac`` for each gene. This is similar to the ``exp_frac`` but instead of computing for each
           slide and taking the minimum we compute it for the whole collection. Slides don't matter here
           (see ``get_glob_exp_frac`` function for more details).
        4. Filter out genes depending on the ``param_dict['wildcard_genes']`` value, the options are the following:

            a. ``param_dict['wildcard_genes'] == 'None'``:

                - Filter out genes that are not expressed in at least ``param_dict['min_exp_frac']`` of spots in each slide.
                - Filter out genes that are not expressed in at least ``param_dict['min_glob_exp_frac']`` of spots in the whole collection.
                - Filter out genes with counts outside the range ``[param_dict['gene_min_counts'], param_dict['gene_max_counts']]``
            b. ``param_dict['wildcard_genes'] != 'None'``:

                - Read ``.txt`` file specified by ``param_dict['wildcard_genes']`` and leave only the genes that are in this file.
        5. If there are spots with zero counts in all genes after gene filtering, remove them.
        6. Compute quality control metrics using scanpy's ``sc.pp.calculate_qc_metrics`` function.

    Args:
        adata (ad.AnnData): An unfiltered (unexpressed genes are encoded as ``0`` on the ``adata.X matrix``) slide collection.
        param_dict (dict): Dictionary that contains filtering and processing parameters. Keys that must be present are:

            - ``'cell_min_counts'`` (*int*):      Minimum total counts for a spot to be valid.
            - ``'cell_max_counts'`` (*int*):      Maximum total counts for a spot to be valid.
            - ``'gene_min_counts'`` (*int*):      Minimum total counts for a gene to be valid.
            - ``'gene_max_counts'`` (*int*):      Maximum total counts for a gene to be valid.
            - ``'min_exp_frac'`` (*float*):       Minimum fraction of spots in any slide that must express a gene for it to be valid.
            - ``'min_glob_exp_frac'`` (*float*):  Minimum fraction of spots in the whole collection that must express a gene for it to be valid.
            - ``'wildcard_genes'`` (*str*):       Path to a ``.txt`` file with the genes to keep or ``'None'`` to filter genes based on the other keys.

    Returns:
        ad.AnnData: The filtered adata collection.
    """

    # Start tracking time
    print('Starting data filtering...')
    start = time()

    # Get initial gene and observation numbers
    n_genes_init = adata.n_vars
    n_obs_init = adata.n_obs

    ### Filter out samples:

    # Find indexes of cells with total_counts outside the range [cell_min_counts, cell_max_counts]
    sample_counts = np.squeeze(np.asarray(adata.X.sum(axis=1)))
    bool_valid_samples = (sample_counts > param_dict['cell_min_counts']) & (sample_counts < param_dict['cell_max_counts'])
    valid_samples = adata.obs_names[bool_valid_samples]

    # Subset the adata to keep only the valid samples
    adata = adata[valid_samples, :].copy()

    ### Filter out genes:

    # Compute the min expression fraction for each gene across all the slides
    adata = get_exp_frac(adata)
    # Compute the global expression fraction for each gene
    adata = get_glob_exp_frac(adata)
    
    # If no wildcard genes are specified then filter genes based in min_exp_frac and total counts
    if param_dict['wildcard_genes'] == 'None':
        
        gene_counts = np.squeeze(np.asarray(adata.X.sum(axis=0)))
                    
        # Find indexes of genes with total_counts inside the range [gene_min_counts, gene_max_counts]
        bool_valid_gene_counts = (gene_counts > param_dict['gene_min_counts']) & (gene_counts < param_dict['gene_max_counts'])
        # Get the valid genes
        valid_genes = adata.var_names[bool_valid_gene_counts]
        
        # Subset the adata to keep only the valid genes
        adata = adata[:, valid_genes].copy()     
    
        # Filter by expression fractions - order by descending expression fraction
        df_exp = adata.var.copy().sort_values('exp_frac', ascending=False)
        # Calculate the mean glob_exp_frac of top expression fraction genes
        df_exp['Row'] = range(1, len(df_exp) + 1)
        df_exp['vol_real_data'] = df_exp['glob_exp_frac'].cumsum() / (df_exp['Row'])      
        df_exp = df_exp.drop(['Row'], axis=1)
        # Get the valid genes
        num_genes = np.where(df_exp['vol_real_data'] >= param_dict['real_data_percentage'])[0][-1]
        valid_genes = df_exp.iloc[:num_genes + 1]['gene_ids']
        # Subset the adata to keep only the valid genes
        adata = adata[:, valid_genes].copy()
    
    # If there are wildcard genes then read them and subset the dataset to just use them
    else:
        # Read valid wildcard genes
        genes = pd.read_csv(param_dict['wildcard_genes'], sep=" ", header=None, index_col=False)
        # Turn wildcard genes to pandas Index object
        valid_genes = pd.Index(genes.iloc[:, 0], name='')
        # Subset processed adata with wildcard genes
        adata = adata[:, valid_genes].copy()
    
    ### Remove cells with zero counts in all genes:

    # If there are cells with zero counts in all genes then remove them
    null_cells = adata.X.sum(axis=1) == 0
    if null_cells.sum() > 0:
        adata = adata[~null_cells].copy()
        print(f"Removed {null_cells.sum()} cells with zero counts in all selected genes")
    
    ### Compute quality control metrics:

    # As we have removed the majority of the genes, we recompute the quality metrics
    sc.pp.calculate_qc_metrics(adata, inplace=True, log1p=False, percent_top=None)

    # Print the number of genes and cells that survived the filtering
    print(f'Data filtering took {time() - start:.2f} seconds')
    print(f"Number of genes that passed the filtering:        {adata.n_vars} out of {n_genes_init} ({100*adata.n_vars/n_genes_init:.2f}%)")
    print(f"Number of observations that passed the filtering: {adata.n_obs} out of {n_obs_init} ({100*adata.n_obs/n_obs_init:.2f}%)")

    return adata

### Expression data processing functions:

# FIXME: Put the organism as a parameter instead of in the name of the dataset
def tpm_normalization(organism: str, adata: ad.AnnData, from_layer: str, to_layer: str) -> ad.AnnData:
    """Normalize expression using TPM normalization.

    This function applies TPM normalization to an AnnData object with raw counts. It also removes genes that are not fount in the ``.gtf`` annotation file.
    The counts are taken from ``adata.layers[from_layer]`` and the results are stored in ``adata.layers[to_layer]``. It can perform the normalization
    for `human <https://ftp.ebi.ac.uk/pub/databases/gencode/Gencode_human/release_43/gencode.v43.basic.annotation.gtf.gz>`_ and `mouse
    <https://ftp.ebi.ac.uk/pub/databases/gencode/Gencode_mouse/release_M33/gencode.vM33.basic.annotation.gtf.gz>`_ reference genomes.
    To specify which GTF annotation file should be used, the string parameter ``'organism'`` must be ``'mouse'`` or ``'human'``.

    Args:
        organism (str): Organism of the dataset. Must be 'mouse' or 'human'.
        adata (ad.Anndata): The Anndata object to normalize.
        from_layer (str): The layer to take the counts from. The data in this layer should be in raw counts.
        to_layer (str): The layer to store the results of the normalization.
    Returns:
        ad.Anndata: The updated Anndata object with TPM values in ``adata.layers[to_layer]``.
    """
    
    # Get the number of genes before filtering
    initial_genes = adata.shape[1]

    # Automatically download the human gtf annotation file if it is not already downloaded
    if not os.path.exists(os.path.join(SPARED_PATH, 'data', 'annotations', 'gencode.v43.basic.annotation.gtf.gz')):
        print('Automatically downloading human gtf annotation file...')
        os.makedirs(os.path.join(SPARED_PATH, 'data', 'annotations'), exist_ok=True)
        wget.download(
            'https://ftp.ebi.ac.uk/pub/databases/gencode/Gencode_human/release_43/gencode.v43.basic.annotation.gtf.gz',
            out = os.path.join(SPARED_PATH, 'data', 'annotations', 'gencode.v43.basic.annotation.gtf.gz'))

    # Define gtf human path
    gtf_path = os.path.join(SPARED_PATH, 'data', 'annotations', 'gencode.v43.basic.annotation.gtf')

    # Unzip the data in annotations folder if it is not already unzipped
    if not os.path.exists(gtf_path):
        with gzip.open(os.path.join(SPARED_PATH, 'data', 'annotations', 'gencode.v43.basic.annotation.gtf.gz'), 'rb') as f_in:
            with open(gtf_path, 'wb') as f_out:
                shutil.copyfileobj(f_in, f_out)

    # FIXME: Set up automatic download of mouse gtf file (DONE)
    # Automatically download the mouse gtf annotation file if it is not already downloaded
    if not os.path.exists(os.path.join(SPARED_PATH, 'data', 'annotations', 'gencode.vM33.basic.annotation.gtf.gz')):
        print('Automatically downloading mouse gtf annotation file...')
        os.makedirs(os.path.join(SPARED_PATH, 'data', 'annotations'), exist_ok=True)
        wget.download(
            'https://ftp.ebi.ac.uk/pub/databases/gencode/Gencode_mouse/release_M33/gencode.vM33.basic.annotation.gtf.gz',
            out = os.path.join(SPARED_PATH, 'data', 'annotations', 'gencode.vM33.basic.annotation.gtf.gz'))
    
    # Define gtf mouse path
    gtf_path_mouse = os.path.join(SPARED_PATH, 'data', 'annotations', 'gencode.vM33.basic.annotation.gtf')

    # Unzip the data in annotations folder if it is not already unzipped
    if not os.path.exists(gtf_path_mouse):            
        with gzip.open(os.path.join(SPARED_PATH, 'data', 'annotations', 'gencode.vM33.basic.annotation.gtf.gz'), 'rb') as f_in:
            with open(gtf_path_mouse, 'wb') as f_out:
                shutil.copyfileobj(f_in, f_out)

    # Obtain a txt with gene lengths
    gene_length_path = os.path.join(SPARED_PATH, 'data', 'annotations', 'gene_length.txt')
    if not os.path.exists(gene_length_path):
        command = f'python {os.path.join(SPARED_PATH, "gtftools.py")} -l {gene_length_path} {gtf_path}'
        command_list = command.split(' ')
        subprocess.call(command_list)   

    gene_length_path_mouse = os.path.join(SPARED_PATH, 'data', 'annotations', 'gene_length_mouse.txt')
    if not os.path.exists(gene_length_path_mouse):
        command = f'python {os.path.join(SPARED_PATH, "gtftools.py")} -l {gene_length_path_mouse} {gtf_path_mouse}'
        command_list = command.split(' ')
        subprocess.call(command_list) 

    # Upload the gene lengths
    if organism.lower() == "mouse":
        glength_df = pd.read_csv(gene_length_path_mouse, delimiter='\t', usecols=['gene', 'merged'])
    elif organism.lower() == "human":
        glength_df = pd.read_csv(gene_length_path, delimiter='\t', usecols=['gene', 'merged'])
    else:
        assert "Organism not valid"

    # For the gene column, remove the version number
    glength_df['gene'] = glength_df['gene'].str.split('.').str[0]

    # Drop gene duplicates. NOTE: This only eliminates 40/60k genes so it is not a big deal
    glength_df = glength_df.drop_duplicates(subset=['gene'])

    # Find the genes that are in the gtf annotation file
    common_genes=list(set(adata.var_names)&set(glength_df["gene"]))

    # Subset both adata and glength_df to keep only the common genes
    adata = adata[:, common_genes].copy()
    glength_df = glength_df[glength_df["gene"].isin(common_genes)].copy()

    # Reindex the glength_df to genes
    glength_df = glength_df.set_index('gene')
    # Reindex glength_df to adata.var_names
    glength_df = glength_df.reindex(adata.var_names)
    # Assert indexes of adata.var and glength_df are the same
    assert (adata.var.index == glength_df.index).all()

    # Add gene lengths to adata.var
    adata.var['gene_length'] = glength_df['merged'].values

    # Divide each column of the counts matrix by the gene length. Save the result in layer "to_layer"
    adata.layers[to_layer] = adata.layers[from_layer] / adata.var['gene_length'].values.reshape(1, -1)
    # Make that each row sums to 1e6
    adata.layers[to_layer] = np.nan_to_num(adata.layers[to_layer] / (np.sum(adata.layers[to_layer], axis=1).reshape(-1, 1)/1e6))
    # Pass layer to np.array
    adata.layers[to_layer] = np.array(adata.layers[to_layer])

    # Print the number of genes that were not found in the gtf annotation file
    failed_genes = initial_genes - adata.n_vars
    print(f'Number of genes not found in GTF file by TPM normalization: {initial_genes - adata.n_vars} out of {initial_genes} ({100*failed_genes/initial_genes:.2f}%) ({adata.n_vars} remaining)')

    # Return the transformed AnnData object
    return adata

def log1p_transformation(adata: ad.AnnData, from_layer: str, to_layer: str) -> ad.AnnData:
    """Perform :math:`\log_2(x+1)` transformation 

    Performs logarithmic transformation over ``adata.layers[from_layer]``. Simple wrapper of scanpy's ``sc.pp.log1p()``
    (base 2) to transform data from ``adata.layers[from_layer]`` and save it into ``adata.layers[to_layer]``.

    Args:
        adata (ad.AnnData): The AnnData object to transform.
        from_layer (str): The layer to take the data from.
        to_layer (str): The layer to store the results of the transformation.

    Returns:
        ad.AnnData: The updated AnnData object with transformed data in ``adata.layers[to_layer]``.
    """

    # Transform the data with log1p
    transformed_adata = sc.pp.log1p(adata, base= 2.0, layer=from_layer, copy=True)

    # Add the log1p transformed data to adata.layers[to_layer]
    adata.layers[to_layer] = transformed_adata.layers[from_layer]

    # Return the transformed AnnData object
    return adata

<<<<<<< HEAD
# FIXME: This function can be used alone. Think of getting it outside.
### Define function to get spatial neighbors in an AnnData object
def get_spatial_neighbors(adata: ad.AnnData, n_hops: int, hex_geometry: bool) -> dict:
    """
=======
# FIXME: CHeck this is adequately included in documentation
### Define function to get spatial neighbors in an AnnData object
def get_spatial_neighbors(adata: ad.AnnData, n_hops: int, hex_geometry: bool) -> dict:
    """ Compute neighbors dictionary for an AnnData object.
    
>>>>>>> ef9dce7d
    This function computes a neighbors dictionary for an AnnData object. The neighbors are computed according to topological distances over
    a graph defined by the hex_geometry connectivity. The neighbors dictionary is a dictionary where the keys are the indexes of the observations
    and the values are lists of the indexes of the neighbors of each observation. The neighbors include the observation itself and are found
    inside an n_hops neighborhood (vicinity) of the observation.

    Args:
        adata (ad.AnnData): The AnnData object to process. Importantly it is only from a single slide. Can not be a collection of slides.
        n_hops (int): The size of the neighborhood to take into account to compute the neighbors.
        hex_geometry (bool): Whether the graph is hexagonal or not. If True, then the graph is hexagonal. If False, then the graph is a grid. Only
                                true for visium datasets.

    Returns:
        dict: The neighbors dictionary. The keys are the indexes of the observations and the values are lists of the indexes of the neighbors of each observation.
    """

    # Compute spatial_neighbors
    if hex_geometry:
        sq.gr.spatial_neighbors(adata, coord_type='generic', n_neighs=6) # Hexagonal visium case
    else:
        sq.gr.spatial_neighbors(adata, coord_type='grid', n_neighs=8) # Grid dataset case

    # Get the adjacency matrix
    adj_matrix = adata.obsp['spatial_connectivities']

    # Define power matrix
    power_matrix = adj_matrix.copy()
    # Define the output matrix
    output_matrix = adj_matrix.copy()

    # Iterate through the hops
    for i in range(n_hops-1):
        # Compute the next hop
        power_matrix = power_matrix * adj_matrix
        # Add the next hop to the output matrix
        output_matrix = output_matrix + power_matrix

    # Zero out the diagonal
    output_matrix.setdiag(0)
    # Threshold the matrix to 0 and 1
    output_matrix = output_matrix.astype(bool).astype(int)

    # Define neighbors dict
    neighbors_dict_index = {}

    # Iterate through the rows of the output matrix
    for i in range(output_matrix.shape[0]):
        # Get the non-zero elements of the row
        non_zero_elements = output_matrix[i].nonzero()[1]
        # Add the neighbors to the neighbors dicts. NOTE: the first index is the query obs
        neighbors_dict_index[i] = [i] + list(non_zero_elements)

    # Return the neighbors dict
    return neighbors_dict_index

def clean_noise(collection: ad.AnnData, from_layer: str, to_layer: str, n_hops: int, hex_geometry: bool) -> ad.AnnData:
    """Remove noise with median filter.

    Function that cleans noise (missing data) with a modified adaptive median filter for each slide in an AnnData collection.
    Details of the adaptive median filter can be found in the ``adaptive_median_filter_pepper()`` function inside the source code.
    The data will be taken from ``adata.layers[from_layer]`` and the results will be stored in ``adata.layers[to_layer]``.

    Args:
        collection (ad.AnnData): The AnnData collection to process.
        from_layer (str): The layer to compute the adaptive median filter from. Where to clean the noise from.
        to_layer (str): The layer to store the results of the adaptive median filter. Where to store the cleaned data.
        n_hops (int): The maximum number of concentric rings in the neighbors graph to take into account to compute the median. Analogous to the maximum window size.
        hex_geometry (bool): ``True``, if the graph has hexagonal spatial geometry (Visium technology). If False, then the graph is a grid.

    Returns:
        ad.AnnData: New AnnData collection with the results of the adaptive median filter stored in the layer ``adata.layers[to_layer]``.
    """

    ### Define cleaning function for single slide:
    def adaptive_median_filter_pepper(adata: ad.AnnData, from_layer: str, to_layer: str, n_hops: int, hex_geometry: bool) -> ad.AnnData:
        """
        This function computes a modified adaptive median filter for pairs (obs, gene) with a zero value (peper noise) in the layer 'from_layer' and
        stores the result in the layer 'to_layer'. The max window size is a neighborhood of n_hops defined by the conectivity (hexagonal or grid).
        This means the number of concentric rings in a graph to take into account to compute the median.

        The adaptive median filter denoises each gene independently. In other words gene A has no influence on the denoising of gene B.

        Args:
            adata (ad.AnnData): The AnnData object to process. Importantly it is only from a single slide. Can not be a collection of slides.
            from_layer (str): The layer to compute the adaptive median filter from.
            to_layer (str): The layer to store the results of the adaptive median filter.
            n_hops (int): The maximum number of concentric rings in the graph to take into account to compute the median. Analogous to the max window size.
            hex_geometry (bool): Whether the graph is hexagonal or not. If True, then the graph is hexagonal. If False, then the graph is a grid. Only
                                 true for visium datasets.

        Returns:
            ad.AnnData: The AnnData object with the results of the adaptive median filter stored in the layer 'to_layer'.
        """
        # Define original expression matrix
        original_exp = adata.layers[from_layer]    

        medians = np.zeros((adata.n_obs, n_hops, adata.n_vars))

        # Iterate over the hops
        for i in range(1, n_hops+1):
            
            # Get dictionary of neighbors for a given number of hops
            curr_neighbors_dict = get_spatial_neighbors(adata, i, hex_geometry)

            # Iterate over observations
            for j in range(adata.n_obs):
                # Get the list of indexes of the neighbors of the j'th observation
                neighbors_idx = curr_neighbors_dict[j]
                # Get the expression matrix of the neighbors
                neighbor_exp = original_exp[neighbors_idx, :]
                # Get the median of the expression matrix
                median = np.median(neighbor_exp, axis=0)

                # Store the median in the medians matrix
                medians[j, i-1, :] = median
        
        # Also robustly compute the median of the non-zero values for each gene
        general_medians = np.apply_along_axis(lambda v: np.median(v[np.nonzero(v)]), 0, original_exp)
        general_medians[np.isnan(general_medians)] = 0.0 # Correct for possible nans

        # Define corrected expression matrix
        corrected_exp = np.zeros_like(original_exp)

        ### Now that all the possible medians are computed. We code for each observation:
        
        # Note: i indexes over observations, j indexes over genes
        for i in range(adata.n_obs):
            for j in range(adata.n_vars):
                
                # Get real expression value
                z_xy = original_exp[i, j]

                # Only apply adaptive median filter if real expression is zero
                if z_xy != 0:
                    corrected_exp[i,j] = z_xy
                    continue
                
                else:

                    # Definie initial stage and window size
                    current_stage = 'A'
                    k = 0

                    while True:

                        # Stage A:
                        if current_stage == 'A':
                            
                            # Get median value
                            z_med = medians[i, k, j]

                            # If median is not zero then go to stage B
                            if z_med != 0:
                                current_stage = 'B'
                                continue
                            # If median is zero, then increase window and repeat stage A
                            else:
                                k += 1
                                if k < n_hops:
                                    current_stage = 'A'
                                    continue
                                # If we have the biggest window size, then return the median
                                else:
                                    # NOTE: Big modification to the median filter here. Be careful
                                    corrected_exp[i,j] = general_medians[j]
                                    break


                        # Stage B:
                        elif current_stage == 'B':
                            
                            # Get window median
                            z_med = medians[i, k, j]

                            # If real expression is not peper then return it
                            if z_xy != 0:
                                corrected_exp[i,j] = z_xy
                                break
                            # If real expression is peper, then return the median
                            else:
                                corrected_exp[i,j] = z_med
                                break

        # Add corrected expression to adata
        adata.layers[to_layer] = corrected_exp

        return adata

    # Print message
    print('Applying adaptive median filter to collection...')

    # Get the unique slides
    slides = np.unique(collection.obs['slide_id'])

    # Define the corrected adata list
    corrected_adata_list = []

    # Iterate over the slides
    for slide in tqdm(slides):
        # Get the adata of the slide
        adata = collection[collection.obs['slide_id'] == slide].copy()
        # Apply adaptive median filter
        adata = adaptive_median_filter_pepper(adata, from_layer, to_layer, n_hops, hex_geometry)
        # Append to the corrected adata list
        corrected_adata_list.append(adata)
    
    # Concatenate the corrected adata list
    corrected_collection = ad.concat(corrected_adata_list, join='inner', merge='same')
    # Restore the uns attribute
    corrected_collection.uns = collection.uns

    return corrected_collection

def combat_transformation(adata: ad.AnnData, batch_key: str, from_layer: str, to_layer: str) -> ad.AnnData:
    """ Perform batch correction with ComBat

    Compute batch correction using the `pycombat <https://github.com/epigenelabs/pyComBat?tab=readme-ov-file>`_ package. The batches are defined by ``adata.obs[batch_key]`` so
    the user can define which variable to use as batch identifier. The input data for the batch correction is ``adata.layers[from_layer]`` and the output is stored in
    ``adata.layers[to_layer]``.

    Args:
        adata (ad.AnnData): The AnnData object to transform. Must have logarithmically transformed data in ``adata.layers[from_layer]``.
        batch_key (str): The column in ``adata.obs`` that defines the batches.
        from_layer (str): The layer to take the data from.
        to_layer (str): The layer to store the results of the transformation.

    Returns:
        ad.AnnData: The updated AnnData object with batch corrected data in ``adata.layers[to_layer]``.
    """
    # Get expression matrix dataframe
    df = adata.to_df(layer = from_layer).T
    batch_list = adata.obs[batch_key].values.tolist()

    # Apply pycombat batch correction
    corrected_df = pycombat(df, batch_list, par_prior=True)

    # Assign batch corrected expression to .layers[to_layer] attribute
    adata.layers[to_layer] = corrected_df.T

    return adata

def get_deltas(adata: ad.AnnData, from_layer: str, to_layer: str) -> ad.AnnData:
    """ Get expression deltas from the mean.

    Compute the deviations from the mean expression of each gene in ``adata.layers[from_layer]`` and save them
    in ``adata.layers[to_layer]``. Also add the mean expression of each gene to ``adata.var[f'{from_layer}_avg_exp']``.
    Average expression is computed using only train data determined by the ``adata.obs['split']`` column. However, deltas
    are computed for all observations.

    Args:
        adata (ad.AnnData): The AnnData object to update. Must have expression values in ``adata.layers[from_layer]``. Must also have the ``adata.obs['split']`` column with ``'train'`` values.
        from_layer (str): The layer to take the data from.
        to_layer (str): The layer to store the results of the transformation.

    Returns:
        ad.AnnData: The updated AnnData object with the deltas (``adata.layers[to_layer]``) and mean expression (``adata.var[f'{from_layer}_avg_exp']``) information.
    """

    # Get the expression matrix of both train and global data
    glob_expression = adata.to_df(layer=from_layer)
    train_expression = adata[adata.obs['split'] == 'train'].to_df(layer=from_layer)

    # Define scaler
    scaler = StandardScaler(with_mean=True, with_std=False)

    # Fit the scaler to the train data
    scaler = scaler.fit(train_expression)
    
    # Get the centered expression matrix of the global data
    centered_expression = scaler.transform(glob_expression)

    # Add the deltas to adata.layers[to_layer]	
    adata.layers[to_layer] = centered_expression

    # Add the mean expression to adata.var[f'{from_layer}_avg_exp']
    adata.var[f'{from_layer}_avg_exp'] = scaler.mean_

    # Return the updated AnnData object
    return adata

def compute_moran(adata: ad.AnnData, from_layer: str, hex_geometry: bool) -> ad.AnnData:
    """Compute Moran's I statistic for each gene.

    Compute average Moran's I statistic for a collection of slides. Internally cycles over each slide in the ``adata`` collection
    and computes the Moran's I statistic for each gene. After that, it averages the Moran's I for each gene across all
    slides and saves it in ``adata.var[f'{from_layer}_moran']``.The input data for the Moran's I computation is ``adata.layers[from_layer]``.

    Args:
        adata (ad.AnnData): The AnnData object to update. Must have expression values in ``adata.layers[from_layer]``.
        from_layer (str): The key in ``adata.layers`` with the values used to compute Moran's I.
        hex_geometry (bool): Whether the geometry is hexagonal or not. This is used to compute the spatial neighbors before computing Moran's I. Only ``True`` for visium datasets.

    Returns:
        ad.AnnData: The updated AnnData object with the average Moran's I for each gene in ``adata.var[f'{from_layer}_moran']``.
    """

    print(f'Computing Moran\'s I for each gene over each slide using data of layer {from_layer}...')

    # Get the unique slide_ids
    slide_ids = adata.obs['slide_id'].unique()

    # Create a dataframe to store the Moran's I for each slide
    moran_df = pd.DataFrame(index = adata.var.index, columns=slide_ids)

    # Cycle over each slide
    for slide in slide_ids:
        # Get the annData for the current slide
        slide_adata = get_slide_from_collection(adata, slide)
        # Compute spatial_neighbors
        if hex_geometry:
            # Hexagonal visium case
            sq.gr.spatial_neighbors(slide_adata, coord_type='generic', n_neighs=6)
        else:
            # Grid STNet dataset case
            sq.gr.spatial_neighbors(slide_adata, coord_type='grid', n_neighs=8)
        # Compute Moran's I
        sq.gr.spatial_autocorr(
            slide_adata,
            mode="moran",
            layer=from_layer,
            genes=slide_adata.var_names,
            n_perms=1000,
            n_jobs=-1,
            seed=42
        )

        # Get moran I
        moranI = slide_adata.uns['moranI']['I']
        # Reindex moranI to match the order of the genes in the adata object
        moranI = moranI.reindex(adata.var.index)

        # Add the Moran's I to the dataframe
        moran_df[slide] = moranI

    # Compute the average Moran's I for each gene
    adata.var[f'{from_layer}_moran'] = moran_df.mean(axis=1)

    # Return the updated AnnData object
    return adata

# TODO: Fix documentation when the internal fixme is solved (VERIFICATION REQUIRED)
def filter_by_moran(adata: ad.AnnData, n_keep: int, from_layer: str) -> ad.AnnData:
    """ Filter prediction genes by Moran's I.

    This function filters the genes in ``adata.var`` by the Moran's I statistic. It keeps the ``n_keep`` genes with the highest Moran's I.
    The Moran's I values will be selected from ``adata.var[f'{from_layer}_moran']`` which must be already present in the ``adata``.
    If ``n_keep <= 0``, it means the number of genes is no specified and wee proceed to automatically compute it in the following way:
    
        a. If ``adata.n_vars > 320`` then ``n_keep = 128``.
        b. else, ``n_keep = 32``. 

    Args:
        adata (ad.AnnData): The AnnData object to update. Must have ``adata.var[f'{from_layer}_moran']`` column.
        n_keep (int): The number of genes to keep. I less than ``0`` the number of genes to keep is computed automatically.
        from_layer (str): Layer for which the Moran's I was already computed (``adata.var[f'{from_layer}_moran']``).

    Returns:
        ad.AnnData: The updated AnnData object with the filtered genes.
    """

    # Assert that the number of genes is at least n_keep
    assert adata.n_vars >= n_keep, f'The number of genes in the AnnData object is {adata.n_vars}, which is less than n_keep ({n_keep}).'

    # FIXME: This part is weird, we can define a simple threshold without all the computation
    # Select amount of top genes depending on the available amount if n_keep is not specified (Verify: n_keep would be equal to n_vars?)
    # threshold: (calcular el threshold segun np.abs(n_keep - 128) > np.abs(n_keep - 32)) --> 320
    if n_keep <= 0:
        n_keep = adata.n_vars
        """
        n_keep = round(adata.n_vars * 0.25, 0)
        if np.abs(n_keep - 128) > np.abs(n_keep - 32):
            n_keep = 32
        else:
            n_keep = 128
        """

    print(f"Filtering genes by Moran's I. Keeping top {n_keep} genes.")
    
    # Sort the genes by Moran's I
    sorted_genes = adata.var.sort_values(by=f'{from_layer}_moran', ascending=False).index

    # Get genes to keep list
    genes_to_keep = list(sorted_genes[:n_keep])

    # Filter the genes andata object
    adata = adata[:, genes_to_keep]

    # Return the updated AnnData object
    return adata

# TODO: Fix documentation when the internal fixme is solved. (NOT NECESARRY) 
# Another option is to put this function inside the initial preprocessing.
# TODO: When cheking this function on its own, try using a prediction layer "delta"
def add_noisy_layer(adata: ad.AnnData, prediction_layer: str) -> ad.AnnData:
    """ Add an artificial noisy layer.
    This function should only be used for experimentation/ablation purposes. It adds a noisy layer to the adata object by the name of 'noisy_d'
    or 'noisy' depending on the prediction layer. The noisy layer is created by returning the missing values to an already denoised layer of the adata.
    In the case the source layer is on logarithmic scale, the noisy layer is created by assigning zero values to the missing values. In the case the source
    layer is on delta scale, the noisy layer is created by assigning the negative mean of the gene to the missing values. missing values are specified by
    the binary ada.layers['mask'] layer.

    Args:
        adata (ad.AnnData): The AnnData object to update. Must have the prediction layer, the gene means if its a delta layer, and the mask layer.
        prediction_layer (str): The layer that will be corrupted to create the noisy layer.

    Returns:
        ad.AnnData: The updated AnnData object with the noisy layer added.
    """
    if 'delta' in prediction_layer or 'noisy_d' in prediction_layer:
    # FIXME: make it flexible for other prediction layers different to c_d_log1p (DONE)
        # Get vector with gene means
        gene_means = adata.var[f"{prediction_layer}_avg_exp"].values 
        # Expand gene means to the shape of the layer
        gene_means = np.repeat(gene_means.reshape(1, -1), adata.n_obs, axis=0)
        # Get valid mask
        valid_mask = adata.layers['mask']
        # Initialize noisy deltas
        noisy_deltas = -gene_means 
        delta_key = prediction_layer.split("log1p")
        # Assign delta values in positions where valid mask is true
        noisy_deltas[valid_mask] = adata.layers[f'{delta_key[0]}deltas'][valid_mask]
        # Add the layer to the adata
        adata.layers['noisy_d'] = noisy_deltas

        # Add a var column of used means of the layer
        mean_key = f'{prediction_layer}_avg_exp'
        adata.var['used_mean'] = adata.var[mean_key]

    else:
        # Copy the cleaned layer to the layer noisy
        noised_layer = adata.layers[prediction_layer].copy()
        # Get zero mask
        zero_mask = ~adata.layers['mask']
        # Zero out the missing values
        noised_layer[zero_mask] = 0
        # Add the layer to the adata
        adata.layers['noisy'] = noised_layer

    # Give warning to say that the noisy layer is being used
    print('Using noisy_delta layer for training. This will probably yield bad results.')

    return adata

# FIXME: hex_geometry default set to True (?). Check if this is needed.
# FIXME: Shouldn't dataset be inside the param_dict and not a parameter (DONE)
# FIXME: Maybe the organism should be a key of the param_dict (DONE)
# FIXME: Hex geometry should also be inside the param_dict (How do I define this for every dataset?) --> True siempre
# TODO: Fix documentation when the above fixmes are solved.
def process_dataset(dataset: str, adata: ad.AnnData, param_dict: dict, hex_geometry: bool = True) -> ad.AnnData:
    """ Perform complete processing pipeline.
    This function performs the complete processing pipeline for a dataset. It only computes over the expression values of the dataset
    (adata.X). The processing pipeline is the following:

        1. Normalize the data with tpm normalization (tpm layer)
        2. Transform the data with log1p (log1p layer)
        3. Denoise the data with the adaptive median filter (d_log1p layer)
        4. Compute moran I for each gene in each slide and average moranI across slides (add results to .var['d_log1p_moran'])
        5. Filter dataset to keep the top param_dict['top_moran_genes'] genes with highest moran I.
        6. Perform ComBat batch correction if specified by the 'combat_key' parameter (c_d_log1p layer)
        7. Compute the deltas from the mean for each gene (computed from log1p, d_log1p and c_log1p, c_d_log1p layer if batch correction was performed)
        8. Add a binary mask layer specifying valid observations for metric computation (mask layer, True for valid observations, False for missing values).

    Args:
        adata (ad.AnnData): The AnnData object to process. Should be already filtered with the filter_dataset() function.
        param_dict (dict): Dictionary that contains filtering and processing parameters. Keys that must be present are:

                            - 'top_moran_genes': (int) The number of genes to keep after filtering by Moran's I. If set to 0, then the number of genes is internally computed.
                            - 'combat_key': (str) The column in adata.obs that defines the batches for ComBat batch correction. If set to 'None', then no batch correction is performed.
        
        hex_geometry (bool): Whether the graph is hexagonal or not. If True, then the graph is hexagonal. If False, then the graph is a grid. Only true for visium datasets.

    Returns:
        ad.Anndata: The processed AnnData object with all the layers and results added. A list of includded layers in adata.layers is:

                    - 'counts': Raw counts of the dataset.
                    - 'tpm': TPM normalized data.
                    - 'log1p': Log1p transformed data (base 2.0).
                    - 'd_log1p': Denoised data with adaptive median filter.
                    - 'c_log1p': Batch corrected data with ComBat (only if combat_key is not 'None').
                    - 'c_d_log1p': Batch corrected and denoised data with adaptive median filter (only if combat_key is not 'None').
                    - 'deltas': Deltas from the mean expression for log1p.
                    - 'd_deltas': Deltas from the mean expression for d_log1p.
                    - 'c_deltas': Deltas from the mean expression for c_log1p (only if combat_key is not 'None').
                    - 'c_d_deltas': Deltas from the mean expression for c_d_log1p (only if combat_key is not 'None').
                    - 'mask': Binary mask layer. True for valid observations, False for imputed missing values.
    """

    ### Compute all the processing steps
    # NOTE: The d prefix stands for denoised
    # NOTE: The c prefix stands for combat corrected

    # Start the timer and print the start message
    start = time()
    print('Starting data processing...')

    # First add raw counts to adata.layers['counts']
    adata.layers['counts'] = adata.X.toarray()
    
    # 1. Make TPM normalization
    adata = tpm_normalization(param_dict["organism"], adata, from_layer='counts', to_layer='tpm')

    # 2. Transform the data with log1p (base 2.0)
    adata = log1p_transformation(adata, from_layer='tpm', to_layer='log1p')

    # 3. Denoise the data with adaptive median filter
    adata = clean_noise(adata, from_layer='log1p', to_layer='d_log1p', n_hops=4, hex_geometry=hex_geometry)

    # 4. Compute average moran for each gene in the layer d_log1p 
    adata = compute_moran(adata, hex_geometry=hex_geometry, from_layer='d_log1p')

    # 5. Filter genes by Moran's I
    adata = filter_by_moran(adata, n_keep=param_dict['top_moran_genes'], from_layer='d_log1p')

    # 6. If combat key is specified, apply batch correction
    if param_dict['combat_key'] != 'None':
        adata = combat_transformation(adata, batch_key=param_dict['combat_key'], from_layer='log1p', to_layer='c_log1p')
        adata = combat_transformation(adata, batch_key=param_dict['combat_key'], from_layer='d_log1p', to_layer='c_d_log1p')

    # 7. Compute deltas and mean expression for all log1p, d_log1p, c_log1p and c_d_log1p
    adata = get_deltas(adata, from_layer='log1p', to_layer='deltas')
    adata = get_deltas(adata, from_layer='d_log1p', to_layer='d_deltas')
    
    if param_dict['combat_key'] != 'None':
        adata = get_deltas(adata, from_layer='c_log1p', to_layer='c_deltas')
        adata = get_deltas(adata, from_layer='c_d_log1p', to_layer='c_d_deltas')

    # 8. Add a binary mask layer specifying valid observations for metric computation
    adata.layers['mask'] = adata.layers['tpm'] != 0
    
    # Print with the percentage of the dataset that was replaced
    print('Percentage of imputed observations with median filter: {:5.3f}%'.format(100 * (~adata.layers["mask"]).sum() / (adata.n_vars*adata.n_obs)))

    # Print the number of cells and genes in the dataset
    print(f'Processing of the data took {time() - start:.2f} seconds')
    print(f'The processed dataset looks like this:')
    print(adata)
    
    return adata


### Patch processing function:

# FIXME: keep patch_scale as parameter? NOP
# TODO: assert: que exista la escala
# TODO: assert solo una llave que corresponda a patch_scale 
# TODO: Fix documentation when the above fixme is solved. (DONE)
def compute_patches_embeddings_and_predictions(adata: ad.AnnData, backbone: str ='densenet', model_path:str="None", preds: bool=True, patch_size: int = 224) -> None:
    """ Compute embeddings or predictions for patches.

    This function computes embeddings or predictions for a given backbone model and adata object. It can optionally
    compute using a stored model in model_path or a pretrained model from pytorch. The embeddings or predictions are
    stored in adata.obsm[f'embeddings_{backbone}'] or adata.obsm[f'predictions_{backbone}'] respectively. The patches
    must be stored in adata.obsm[f'patches_scale_{patch_scale}'] and must be of shape (n_patches, patch_size*patch_size*3).

    The function only modifies the AnnData object in place.

    Args:
        adata (ad.AnnData): The AnnData object to process.
        backbone (str, optional): A string specifiying the backbone model to use. Must be one of the following ['resnet', 'resnet50', 'ConvNeXt', 'EfficientNetV2', 'InceptionV3', 'MaxVit', 'MobileNetV3', 'ResNetXt', 'ShuffleNetV2', 'ViT', 'WideResnet', 'densenet', 'swin']. Defaults to 'densenet'.
        model_path (str, optional): The path to a stored model. If set to 'None', then a pretrained model is used. Defaults to "None".
        preds (bool, optional): True if predictions are to be computed, False if embeddings are to be computed. Defaults to True.
        patch_size (int, optional): The size of the patches. Defaults to 224.

    Raises:
        ValueError: If the backbone is not supported.
    """

    # Define a cuda device if available
    device = torch.device('cuda' if torch.cuda.is_available() else 'cpu')

    # Define the model
    model = im_encoder.ImageEncoder(backbone=backbone, use_pretrained=True, latent_dim=adata.n_vars, patch_scale=1.0)

    if model_path != "None":
        saved_model = torch.load(model_path)
        # Check if state_dict is inside a nested dictionary
        if 'state_dict' in saved_model.keys():
            saved_model = saved_model['state_dict']

        model.load_state_dict(saved_model)
    
    # Define the weights for the model depending on the backbone
    if backbone == 'resnet':
        weights = tmodels.ResNet18_Weights.DEFAULT
        if not preds:
            model.encoder.fc = nn.Identity()
    elif backbone == 'resnet50':
        weights = tmodels.ResNet50_Weights.DEFAULT
        if not preds:
            model.encoder.fc = nn.Identity()
    elif backbone == 'ConvNeXt':
        weights = tmodels.ConvNeXt_Tiny_Weights.DEFAULT
        if not preds:
            model.encoder.classifier[2] = nn.Identity()
    elif backbone == 'EfficientNetV2':
        weights = tmodels.EfficientNet_V2_S_Weights.DEFAULT 
        if not preds:
            model.encoder.classifier[1] = nn.Identity()
    elif backbone == 'InceptionV3':
        weights = tmodels.Inception_V3_Weights.DEFAULT
        if not preds:
            model.encoder.fc = nn.Identity()
    elif backbone == "MaxVit":
        weights = tmodels.MaxVit_T_Weights.DEFAULT
        if not preds:
            model.encoder.classifier[5] = nn.Identity()
    elif backbone == "MobileNetV3":
        weights = tmodels.MobileNet_V3_Small_Weights.DEFAULT
        if not preds:
            model.encoder.classifier[3] = nn.Identity()
    elif backbone == "ResNetXt":
        weights = tmodels.ResNeXt50_32X4D_Weights.DEFAULT
        if not preds:
            model.encoder.fc = nn.Identity()
    elif backbone == "ShuffleNetV2":
        weights = tmodels.ShuffleNet_V2_X0_5_Weights.DEFAULT
        if not preds:
            model.encoder.fc = nn.Identity()
    elif backbone == "ViT":
        weights = tmodels.ViT_B_16_Weights.DEFAULT
        if not preds:
            model.encoder.heads.head = nn.Identity()
    elif backbone == "WideResnet":
        weights = tmodels.Wide_ResNet50_2_Weights.DEFAULT
        if not preds:
            model.encoder.fc = nn.Identity()
    elif backbone == 'densenet':
        weights = tmodels.DenseNet121_Weights.DEFAULT
        if not preds:
            model.encoder.classifier = nn.Identity() 
    elif backbone == 'swin':
        weights = tmodels.Swin_T_Weights.DEFAULT
        if not preds:
            model.encoder.head = nn.Identity()
    else:
        raise ValueError(f'Backbone {backbone} not supported')

    # Pass model to device and put in eval mode
    model.to(device)
    model.eval()

    # Perform specific preprocessing for the model
    preprocess = weights.transforms(antialias=True)

    # Get the patches
    patch_scale = 1.0
    flat_patches = adata.obsm[f'patches_scale_{patch_scale}']

    # Reshape all the patches to the original shape
    all_patches = flat_patches.reshape((-1, patch_size, patch_size, 3))
    torch_patches = torch.from_numpy(all_patches).permute(0, 3, 1, 2).float()    # Turn all patches to torch
    rescaled_patches = torch_patches / 255                                       # Rescale patches to [0, 1]
    processed_patches = preprocess(rescaled_patches)                             # Preprocess patches
    
    # Create a dataloader
    dataloader = DataLoader(processed_patches, batch_size=256, shuffle=False, num_workers=4)

    # Declare lists to store the embeddings or predictions
    outputs = []

    with torch.no_grad():
        
        if preds:
            desc = 'Getting predictions'
        else:
            desc = 'Getting embeddings'
        
        for batch in tqdm(dataloader, desc=desc):
            batch = batch.to(device)                    # Send batch to device                
            batch_output = model(batch)                 # Get embeddings or predictions
            outputs.append(batch_output)                # Append to list


    # Concatenate all embeddings or predictions
    outputs = torch.cat(outputs, dim=0)

    # Pass embeddings or predictions to cpu and add to data.obsm
    if preds:
        adata.obsm[f'predictions_{backbone}'] = outputs.cpu().numpy()
    else:
        adata.obsm[f'embeddings_{backbone}'] = outputs.cpu().numpy()


### Adata dataloader building function:

# TODO: Fix the internal fixme (DISCUSS AGAIN)
def get_pretrain_dataloaders(adata: ad.AnnData, layer: str = 'c_d_log1p', batch_size: int = 128, shuffle: bool = True, use_cuda: bool = False) -> Tuple[AnnLoader, AnnLoader, AnnLoader]:
    """ Get dataloaders for pretraining an image encoder.
    This function returns the dataloaders for training an image encoder. This means training a purely vision-based model on only
    the patches to predict the gene expression of the patches.

    Dataloaders are returned as a tuple, if there is no test set for the dataset, then the test dataloader is None.

    Args:
        adata (ad.AnnData): The AnnData object that will be processed.
        layer (str, optional): The layer to use for the pre-training. The adata.X will be set to that of 'layer'. Defaults to 'deltas'.
        batch_size (int, optional): The batch size of the loaders. Defaults to 128.
        shuffle (bool, optional): Whether to shuffle the data in the loaders. Defaults to True.
        use_cuda (bool, optional): True for using cuda in the loader. Defaults to False.

    Returns:
        Tuple[AnnLoader, AnnLoader, AnnLoader]: The train, validation and test dataloaders. If there is no test set, the test dataloader is None.
    """
    # Get the sample indexes for the train, validation and test sets
    idx_train, idx_val, idx_test = adata.obs[adata.obs.split == 'train'].index, adata.obs[adata.obs.split == 'val'].index, adata.obs[adata.obs.split == 'test'].index

    ##### Addition to handle noisy training #####

    # FIXME: Put this in a part of the complete processing pipeline instead of the dataloader function. 
    # Handle noisy training
    # Add this function in procces_data function and automaticaaly generate noisy layers for this layers:
    # c_d_log1p, c_t_log1p, c_d_deltas, c_t_deltas
    adata = add_noisy_layer(adata=adata, prediction_layer=layer)

    # Set the X of the adata to the layer casted to float32
    adata.X = adata.layers[layer].astype(np.float32)

    imp_model_str = 'transformer model' if layer in ['c_t_log1p', 'c_t_deltas'] else 'median filter'

    # Print with the percentage of the dataset that was replaced
    imp_pct = 100 * (~adata.layers["mask"]).sum() / (adata.n_vars*adata.n_obs)
    print('Percentage of imputed observations with {}: {:5.3f}%'.format(imp_model_str, imp_pct))

    # If the prediction layer is some form of deltas, add the used mean of the layer as a column in the var
    if 'deltas' in layer:
        # Add a var column of used means of the layer
        mean_key = f'{layer}_avg_exp'.replace('deltas', 'log1p')
        adata.var['used_mean'] = adata.var[mean_key]

    # Subset the global data handle also the possibility that there is no test set
    adata_train, adata_val = adata[idx_train, :], adata[idx_val, :]
    adata_test = adata[idx_test, :] if len(idx_test) > 0 else None

    # Declare dataloaders
    train_dataloader = AnnLoader(adata_train, batch_size=batch_size, shuffle=shuffle, use_cuda=use_cuda)
    val_dataloader = AnnLoader(adata_val, batch_size=batch_size, shuffle=shuffle, use_cuda=use_cuda)
    test_dataloader = AnnLoader(adata_test, batch_size=batch_size, shuffle=shuffle, use_cuda=use_cuda) if adata_test is not None else None

    return train_dataloader, val_dataloader, test_dataloader

# funcion de complete with spackle para que queden las capas de transformers (REVISAR COMO HACER ESTO)
# PARAMETROS SEGUN LO QUE FUNCIONÓ MEJOR PARA LA MAYORIA
### Graph building functions:

def get_graphs_one_slide(adata: ad.AnnData, n_hops: int, layer: str, hex_geometry: bool) -> Tuple[dict,int]:
    """ Get neighbor graphs for a single slide.
    This function receives an AnnData object with a single slide and for each node computes the graph in an
    n_hops radius in a pytorch geometric format. The AnnData object must have both embeddings and predictions in the
    adata.obsm attribute.

    It returns a dictionary where the patch names are the keys and a pytorch geometric graph for each one as
    values. NOTE: The first node of every graph is the center.

    Args:
        adata (ad.AnnData): The AnnData object with the slide data.
        n_hops (int): The number of hops to compute the graph.
        layer (str): The layer of the graph to predict. Will be added as y to the graph.
        hex_geometry (bool): Whether the slide has hexagonal geometry or not.

    Returns:
        Tuple(dict,int)
        dict: A dictionary where the patch names are the keys and pytorch geometric graph for each one as values. The first node of every graph is the center.
        int: Max column or row difference between the center and the neighbors. Used for positional encoding.                   
    """
    # Compute spatial_neighbors
    if hex_geometry:
        sq.gr.spatial_neighbors(adata, coord_type='generic', n_neighs=6) # Hexagonal visium case
    else:
        sq.gr.spatial_neighbors(adata, coord_type='grid', n_neighs=8) # Grid STNet dataset case

    # Get the adjacency matrix
    adj_matrix = adata.obsp['spatial_connectivities']

    # Define power matrix
    power_matrix = adj_matrix.copy()
    # Define the output matrix
    output_matrix = adj_matrix.copy()

    # Iterate through the hops
    for i in range(n_hops-1):
        # Compute the next hop
        power_matrix = power_matrix * adj_matrix
        # Add the next hop to the output matrix
        output_matrix = output_matrix + power_matrix

    # Zero out the diagonal
    output_matrix.setdiag(0)
    # Threshold the matrix to 0 and 1
    output_matrix = output_matrix.astype(bool).astype(int)

    # Define dict from index to obs name
    index_to_obs = {i: obs for i, obs in enumerate(adata.obs.index.values)}

    # Define neighbors dicts (one with names and one with indexes)
    neighbors_dict_index = {}
    neighbors_dict_names = {}
    matrices_dict = {}

    # Iterate through the rows of the output matrix
    for i in range(output_matrix.shape[0]):
        # Get the non-zero elements of the row
        non_zero_elements = output_matrix[i].nonzero()[1]
        # Get the names of the neighbors
        non_zero_names = [index_to_obs[index] for index in non_zero_elements]
        # Add the neighbors to the neighbors dicts. NOTE: the first index is the query obs
        neighbors_dict_index[i] = [i] + list(non_zero_elements)
        neighbors_dict_names[index_to_obs[i]] = np.array([index_to_obs[i]] + non_zero_names)
        
        # Subset the matrix to the non-zero elements and store it in the matrices dict
        matrices_dict[index_to_obs[i]] = output_matrix[neighbors_dict_index[i], :][:, neighbors_dict_index[i]]

    
    ### Get pytorch geometric graphs ###
    layers_dict = {key: torch.from_numpy(adata.layers[key]).type(torch.float32) for key in adata.layers.keys()} # Get global layers
    pos = torch.from_numpy(adata.obs[['array_row', 'array_col']].values)                                        # Get global positions

    # Get embeddings and predictions keys
    emb_key_list = [k for k in adata.obsm.keys() if 'embeddings' in k]
    pred_key_list = [k for k in adata.obsm.keys() if 'predictions' in k]
    assert len(emb_key_list) == 1, 'There are more than 1 or no embedding keys in adata.obsm'
    assert len(pred_key_list) == 1, 'There are more than 1 or no prediction keys in adata.obsm'
    emb_key, pred_key = emb_key_list[0], pred_key_list[0]

    # If embeddings and predictions are present in obsm, get them
    embeddings = torch.from_numpy(adata.obsm[emb_key]).type(torch.float32)
    predictions = torch.from_numpy(adata.obsm[pred_key]).type(torch.float32)

    # If layer contains delta then add a used_mean attribute to the graph
    used_mean = torch.from_numpy(adata.var[f'{layer}_avg_exp'.replace('deltas', 'log1p')].values).type(torch.float32) if 'deltas' in layer else None

    # Define the empty graph dict
    graph_dict = {}
    max_abs_d_pos=-1

    # Cycle over each obs
    for i in tqdm(range(len(neighbors_dict_index)), leave=False, position=1):
        central_node_name = index_to_obs[i]                                                 # Get the name of the central node
        curr_nodes_idx = torch.tensor(neighbors_dict_index[i])                              # Get the indexes of the nodes in the graph
        curr_adj_matrix = matrices_dict[central_node_name]                                  # Get the adjacency matrix of the graph (precomputed)
        curr_edge_index, _ = from_scipy_sparse_matrix(curr_adj_matrix)                      # Get the edge index and edge attribute of the graph
        curr_layers = {key: layers_dict[key][curr_nodes_idx] for key in layers_dict.keys()} # Get the layers of the graph filtered by the nodes
        curr_pos = pos[curr_nodes_idx]                                                      # Get the positions of the nodes in the graph
        curr_d_pos = curr_pos - curr_pos[0]                                                 # Get the relative positions of the nodes in the graph

        # Define the graph
        graph_dict[central_node_name] = geo_Data(
            y=curr_layers[layer],
            edge_index=curr_edge_index,
            pos=curr_pos,
            d_pos=curr_d_pos,
            embeddings=embeddings[curr_nodes_idx],
            predictions=predictions[curr_nodes_idx] if predictions is not None else None,
            used_mean=used_mean if used_mean is not None else None,
            num_nodes=len(curr_nodes_idx),
            mask=layers_dict['mask'][curr_nodes_idx]
        )

        max_curr_d_pos=curr_d_pos.abs().max()
        if max_curr_d_pos>max_abs_d_pos:
            max_abs_d_pos=max_curr_d_pos

    #cast as int
    max_abs_d_pos=int(max_abs_d_pos)
    
    # Return the graph dict
    return graph_dict, max_abs_d_pos


def get_sin_cos_positional_embeddings(graph_dict: dict, max_d_pos: int) -> dict:
    """ Get positional encodings for a neighbor graph.
    This function adds a transformer-like positional encodings to each graph in a graph dict. It adds the positional
    encodings under the attribute 'positional_embeddings' for each graph. 

    Args:
        graph_dict (dict): A dictionary where the patch names are the keys and a pytorch geometric graphs for each one are values.
        max_d_pos (int): Max absolute value in the relative position matrix.

    Returns:
        dict: The input graph dict with the information of positional encodings for each graph.
    """
    graph_dict_keys = list(graph_dict.keys())
    embedding_dim = graph_dict[graph_dict_keys[0]].embeddings.shape[1]

    # Define the positional encoding model
    p_encoding_model= PositionalEncoding2D(embedding_dim)

    # Define the empty grid with size (batch_size, x, y, channels)
    grid_size = torch.zeros([1, 2*max_d_pos+1, 2*max_d_pos+1, embedding_dim])

    # Obtain the embeddings for each position
    positional_look_up_table = p_encoding_model(grid_size)        

    for key, value in graph_dict.items():
        d_pos = value.d_pos
        grid_pos = d_pos + max_d_pos
        graph_dict[key].positional_embeddings = positional_look_up_table[0,grid_pos[:,0],grid_pos[:,1],:]
    
    return graph_dict


def get_graphs(adata: ad.AnnData, n_hops: int, layer: str, hex_geometry: bool=True) -> dict:
    """ Get graphs for all the slides in a dataset.
    This function wraps the get_graphs_one_slide function to get the graphs for all the slides in the dataset.
    After computing the graph dicts for each slide it concatenates them into a single dictionary which is then used to compute
    the positional embeddings for each graph.

    For details see get_graphs_one_slide and get_sin_cos_positional_embeddings functions.

    Args:
        adata (ad.AnnData): The AnnData object used to build the graphs.
        n_hops (int): The number of hops to compute each graph.
        layer (str): The layer of the graph to predict. Will be added as y to the graph.
        hex_geometry (bool): Whether the graph is hexagonal or not. Only true for visium datasets. Defaults to True.

    Returns:
        dict: A dictionary where the spots' names are the keys and pytorch geometric graphs are values.
    """

    print('Computing graphs...')

    # Get unique slide ids
    unique_ids = adata.obs['slide_id'].unique()

    # Global dictionary to store the graphs (pytorch geometric graphs)
    graph_dict = {}
    max_global_d_pos=-1

    # Iterate through slides
    for slide in tqdm(unique_ids, leave=True, position=0):
        curr_adata = get_slide_from_collection(adata, slide)
        curr_graph_dict, max_curr_d_pos = get_graphs_one_slide(curr_adata, n_hops, layer, hex_geometry)
        
        # Join the current dictionary to the global dictionary
        graph_dict = {**graph_dict, **curr_graph_dict}

        if max_curr_d_pos>max_global_d_pos:
            max_global_d_pos=max_curr_d_pos
    
    graph_dict = get_sin_cos_positional_embeddings(graph_dict, max_global_d_pos)

    # Return the graph dict
    return graph_dict

# TODO: Fix the internal fixme (DEPENDS ON THE PREVIOUS DISCUSSION)
def get_graph_dataloaders(adata: ad.AnnData, dataset_path: str='', layer: str = 'c_t_log1p', n_hops: int = 2, backbone: str ='None', model_path: str = "best_stnet.pt", batch_size: int = 128, 
                          shuffle: bool = True, hex_geometry: bool=True, patch_size: int=224, patch_scale: float=1.0) -> Tuple[geo_DataLoader, geo_DataLoader, geo_DataLoader]:
    """ Get dataloaders for the graphs of a dataset.
    This function performs all the pipeline to get graphs dataloaders for a dataset. It does the following steps:

        1. Computes embeddings and predictions for the patches using the specified backbone and model.
        2. Computes the graph dictionaries for the dataset using the embeddings and predictions.
        3. Saves the graphs in the dataset_path folder.
        4. Returns the train, validation and test dataloaders for the graphs.
    
    The function also checks if the graphs are already saved in the dataset_path folder. If they are, it loads them instead of recomputing them. In case 
    the dataset has no test set, the test dataloader is set to None.

    Args:
        adata (ad.AnnData): The AnnData object to process.
        dataset_path (str, optional): The path to the dataset (where the graphs will be stored). Defaults to ''.
        layer (str, optional): Layer to predict. Defaults to 'c_t_log1p'.
        n_hops (int, optional): Number of hops to compute the graph. Defaults to 2.
        backbone (str, optional): Backbone model to use. Defaults to 'densenet'.
        model_path (str, optional): Path to the model to use. Defaults to "None".
        batch_size (int, optional): Batch size of the dataloaders. Defaults to 128.
        shuffle (bool, optional): Whether to shuffle the data in the dataloaders. Defaults to True.
        hex_geometry (bool, optional): Whether the graph is hexagonal or not. Defaults to True.
        patch_size (int, optional): Size of the patches. Defaults to 224.
        patch_scale (float, optional): Scale of the patches. Defaults to 1.0.

    Returns:
        Tuple[geo_DataLoader, geo_DataLoader, geo_DataLoader]: _description_
    """
    # Get dictionary of parameters to get the graphs
    curr_graph_params = {
        'n_hops': n_hops,
        'layer': layer,
        'backbone': backbone,
        'model_path': model_path
    }        

    # Create graph directory if it does not exist
    os.makedirs(os.path.join(dataset_path, 'graphs'), exist_ok=True)
    # Get the filenames of the parameters of all directories in the graph folder
    filenames = glob.glob(os.path.join(dataset_path, 'graphs', '**', 'graph_params.json' ), recursive=True)

    # Define boolean to check if the graphs are already saved
    found_graphs = False

    # Iterate over all the filenames and check if the parameters are the same
    for filename in filenames:
        with open(filename, 'r') as f:
            # Load the parameters of the dataset
            saved_params = json.load(f)
            # Check if the parameters are the same
            if saved_params == curr_graph_params:
                print(f'Graph data already saved in {filename}')
                found_graphs = True
                # Track the time and load the graphs
                start = time()
                train_graphs = torch.load(os.path.join(os.path.dirname(filename), 'train_graphs.pt'))
                val_graphs = torch.load(os.path.join(os.path.dirname(filename), 'val_graphs.pt'))
                test_graphs = torch.load(os.path.join(os.path.dirname(filename), 'test_graphs.pt')) if os.path.exists(os.path.join(os.path.dirname(filename), 'test_graphs.pt')) else None
                print(f'Loaded graphs in {time() - start:.2f} seconds.')
                break

    # If the graphs are not found, compute them
    if not found_graphs:
        
        # Print that we are computing the graphs
        print('Graphs not found in file, computing graphs...')

        # FIXME: Again this should be in the processing part and not in the dataloader
        adata = add_noisy_layer(adata=adata, prediction_layer=layer)

        # We compute the embeddings and predictions for the patches
        compute_patches_embeddings_and_predictions(preds=True, backbone=backbone, model_path=model_path, patch_size=patch_size, patch_scale=patch_scale)
        compute_patches_embeddings_and_predictions(preds=False, backbone=backbone, model_path=model_path, patch_size=patch_size, patch_scale=patch_scale)
        
        # Get graph dicts
        general_graph_dict = get_graphs(adata=adata, n_hops=n_hops, layer=layer, hex_geometry=hex_geometry)

        # Get the train, validation and test indexes
        idx_train, idx_val, idx_test = adata.obs[adata.obs.split == 'train'].index, adata.obs[adata.obs.split == 'val'].index, adata.obs[adata.obs.split == 'test'].index

        # Get list of graphs
        train_graphs = [general_graph_dict[idx] for idx in idx_train]
        val_graphs = [general_graph_dict[idx] for idx in idx_val]
        test_graphs = [general_graph_dict[idx] for idx in idx_test] if len(idx_test) > 0 else None

        print('Saving graphs...')
        # Create graph directory if it does not exist with the current time
        graph_dir = os.path.join(dataset_path, 'graphs', datetime.now().strftime("%d-%m-%Y-%H-%M-%S"))
        os.makedirs(graph_dir, exist_ok=True)

        # Save the graph parameters
        with open(os.path.join(graph_dir, 'graph_params.json'), 'w') as f:
            # Write the json
            json.dump(curr_graph_params, f, indent=4)

        torch.save(train_graphs, os.path.join(graph_dir, 'train_graphs.pt'))
        torch.save(val_graphs, os.path.join(graph_dir, 'val_graphs.pt'))
        torch.save(test_graphs, os.path.join(graph_dir, 'test_graphs.pt')) if test_graphs is not None else None
    

    # Declare dataloaders
    train_dataloader = geo_DataLoader(train_graphs, batch_size=batch_size, shuffle=shuffle)
    val_dataloader = geo_DataLoader(val_graphs, batch_size=batch_size, shuffle=shuffle)
    test_dataloader = geo_DataLoader(test_graphs, batch_size=batch_size, shuffle=shuffle) if test_graphs is not None else None

    return train_dataloader, val_dataloader, test_dataloader

# Get the nearest neighbors dist and ids and add this information in the adata
def get_nn_images(adata) -> None:
    
    def get_nn_dist_and_ids_images(query_adata: ad.AnnData, ref_adata: ad.AnnData) -> Tuple[pd.DataFrame, pd.DataFrame]:
        
        # Get embeddings from query and ref as torch tensors
        query_embeddings = torch.Tensor(query_adata.obsm['resnet50_embeddings'])
        ref_embeddings = torch.Tensor(ref_adata.obsm['resnet50_embeddings'])

        # Compute euclidean distances from query to ref
        query_ref_distances = torch.cdist(query_embeddings, ref_embeddings, p=2)

        # Get the sorted distances and indexes
        sorted_distances, sorted_indexes = torch.sort(query_ref_distances, dim=1)

        # Trim the sorted distances and indexes to 100 nearest neighbors and convert to numpy
        sorted_distances = sorted_distances[:, :100].numpy()
        sorted_indexes = sorted_indexes[:, :100].numpy()

        # Get index vector in numpy (just to avoid warnings)
        index_vector = ref_adata.obs.index.values

        # Get the ids of the 100 nearest neighbors
        sorted_ids = index_vector[sorted_indexes]
        
        # Make a dataframe with the distances and ids with the query index as index
        sorted_distances_df = pd.DataFrame(sorted_distances, index=query_adata.obs.index.values)
        sorted_ids_df = pd.DataFrame(sorted_ids, index=query_adata.obs.index.values)

        return sorted_distances_df, sorted_ids_df

    print('Getting image nearest neighbors...')
    start = time()

    # Define train subset (this is where val and test will look for nearest neighbors)
    train_subset = adata[adata.obs['split'] == 'train']
    val_subset = adata[adata.obs['split'] == 'val']
    test_subset = adata[adata.obs['split'] == 'test']
    
    # Use the get_nn_dist_and_ids function to get the distances and ids of the nearest neighbors
    val_train_distances_df, val_train_ids_df = get_nn_dist_and_ids_images(val_subset, train_subset)
    test_train_distances_df, test_train_ids_df = get_nn_dist_and_ids_images(test_subset, train_subset)

    # Now get the patients of the train set
    train_patients = train_subset.obs['patient'].unique()
    
    # Define list of dataframes to store the distances and ids from the train set to the train set
    train_train_distances_dfs = []
    train_train_ids_dfs = []

    # Cycle through train patients
    for patient in train_patients:

        # Get the train patient data
        patient_data = train_subset[train_subset.obs['patient'] == patient]
        # Get the train patient data that is not for the current patient
        other_patient_data = train_subset[train_subset.obs['patient'] != patient]

        # Apply the get_nn_dist_and_ids function to get the distances and ids of the nearest neighbors
        curr_patient_distances_df, curr_patient_ids_df = get_nn_dist_and_ids_images(patient_data, other_patient_data)
        
        # Append the dataframes to the list
        train_train_distances_dfs.append(curr_patient_distances_df)
        train_train_ids_dfs.append(curr_patient_ids_df)

    # Concatenate the dataframes
    train_train_distances_df = pd.concat(train_train_distances_dfs)
    train_train_ids_df = pd.concat(train_train_ids_dfs)

    # Concatenate train, val and test distances and ids
    all_distances_df = pd.concat([train_train_distances_df, val_train_distances_df, test_train_distances_df])
    all_ids_df = pd.concat([train_train_ids_df, val_train_ids_df, test_train_ids_df])

    # Reindex the dataframes
    all_distances_df = all_distances_df.reindex(adata.obs.index.values)
    all_ids_df = all_ids_df.reindex(adata.obs.index.values)
    
    # Add the dataframes to the obsm
    adata.obsm['image_nn_distances'] = all_distances_df
    adata.obsm['image_nn_ids'] = all_ids_df

    end = time()
    print(f'Finished getting image nearest neighbors in {end - start:.2f} seconds')

# Obtain ResNet50 embedding and add this information in the adata
def obtain_embeddings_resnet50(adata, patch_scale: float = 1.0, patch_size: int = 224):

    def extract(encoder, patches):
        return encoder(patches).view(-1,features)

    egn_transforms = transforms.Normalize([0.485, 0.456, 0.406], [0.229, 0.224, 0.225])

    device = torch.device('cuda' if torch.cuda.is_available() else 'cpu')
    resnet_encoder = tmodels.resnet50(True)
    features = resnet_encoder.fc.in_features
    modules = list(resnet_encoder.children())[:-1] # Encoder corresponds to ResNet50 without the fc layer
    resnet_encoder = torch.nn.Sequential(*modules)
    for p in resnet_encoder.parameters():
        p.requires_grad = False

    resnet_encoder = resnet_encoder.to(device)
    resnet_encoder.eval()

    # Get the patches
    flat_patches = adata.obsm[f'patches_scale_{patch_scale}']

    # Reshape all the patches to the original shape
    all_patches = flat_patches.reshape((-1, patch_size, patch_size, 3))
    torch_patches = torch.from_numpy(all_patches).permute(0, 3, 1, 2).float()    # Turn all patches to torch
    rescaled_patches = egn_transforms(torch_patches / 255)                       # Rescale patches to [0, 1]

    img_embedding = [extract(resnet_encoder, single_patch.unsqueeze(dim=0).to(device)) for single_patch in tqdm(rescaled_patches)]
    img_embedding = torch.cat(img_embedding).contiguous()             
    
    adata.obsm['resnet50_embeddings'] = img_embedding.cpu().numpy()<|MERGE_RESOLUTION|>--- conflicted
+++ resolved
@@ -396,18 +396,11 @@
     # Return the transformed AnnData object
     return adata
 
-<<<<<<< HEAD
-# FIXME: This function can be used alone. Think of getting it outside.
-### Define function to get spatial neighbors in an AnnData object
-def get_spatial_neighbors(adata: ad.AnnData, n_hops: int, hex_geometry: bool) -> dict:
-    """
-=======
 # FIXME: CHeck this is adequately included in documentation
 ### Define function to get spatial neighbors in an AnnData object
 def get_spatial_neighbors(adata: ad.AnnData, n_hops: int, hex_geometry: bool) -> dict:
     """ Compute neighbors dictionary for an AnnData object.
     
->>>>>>> ef9dce7d
     This function computes a neighbors dictionary for an AnnData object. The neighbors are computed according to topological distances over
     a graph defined by the hex_geometry connectivity. The neighbors dictionary is a dictionary where the keys are the indexes of the observations
     and the values are lists of the indexes of the neighbors of each observation. The neighbors include the observation itself and are found
